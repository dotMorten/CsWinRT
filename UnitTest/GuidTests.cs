--- conflicted
+++ resolved
@@ -33,12 +33,6 @@
         [Fact]
         public void TestGenerics()
         {
-<<<<<<< HEAD
-            // Ensure every generic instance has a unique PIID
-            Assert.NotEqual(ABI.Windows.Foundation.Collections.IMap<bool, string>.Vftbl.PIIDs[0], ABI.Windows.Foundation.Collections.IMap<string, bool>.Vftbl.PIIDs[0]);
-
-=======
->>>>>>> 4f499b3a
             AssertGuid<IStringable>("96369f54-8eb6-48f0-abce-c1b211e627c3");
 
             // Generated Windows.Foundation GUIDs
