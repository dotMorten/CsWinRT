--- conflicted
+++ resolved
@@ -1,158 +1,3 @@
-<<<<<<< HEAD
-﻿using System;
-using System.Collections.Concurrent;
-using System.Collections.Generic;
-using System.ComponentModel;
-using System.Linq;
-using System.Reflection;
-using System.Text;
-using System.Threading;
-using System.Windows.Input;
-
-namespace WinRT
-{
-    public static class Projections
-    {
-        private static readonly ReaderWriterLockSlim rwlock = new ReaderWriterLockSlim();
-        private static readonly Dictionary<Type, Type> CustomTypeToHelperTypeMappings = new Dictionary<Type, Type>();
-        private static readonly Dictionary<Type, Type> CustomAbiTypeToTypeMappings = new Dictionary<Type, Type>();
-        private static readonly Dictionary<string, Type> CustomAbiTypeNameToTypeMappings = new Dictionary<string, Type>();
-        private static readonly Dictionary<Type, string> CustomTypeToAbiTypeNameMappings = new Dictionary<Type, string>();
-
-        static Projections()
-        {
-            RegisterCustomAbiTypeMappingNoLock(typeof(bool), typeof(ABI.System.Boolean), "Boolean");
-            RegisterCustomAbiTypeMappingNoLock(typeof(char), typeof(ABI.System.Char), "Char");
-            RegisterCustomAbiTypeMappingNoLock(typeof(EventRegistrationToken), typeof(ABI.WinRT.EventRegistrationToken), "Windows.Foundation.EventRegistrationToken");
-            
-            RegisterCustomAbiTypeMappingNoLock(typeof(Nullable<>), typeof(ABI.System.Nullable<>), "Windows.Foundation.IReference`1");
-            RegisterCustomAbiTypeMappingNoLock(typeof(DateTimeOffset), typeof(ABI.System.DateTimeOffset), "Windows.Foundation.DateTime");
-            RegisterCustomAbiTypeMappingNoLock(typeof(Exception), typeof(ABI.System.Exception), "Windows.Foundation.HResult");
-            RegisterCustomAbiTypeMappingNoLock(typeof(TimeSpan), typeof(ABI.System.TimeSpan), "Windows.Foundation.TimeSpan");
-            RegisterCustomAbiTypeMappingNoLock(typeof(Uri), typeof(ABI.System.Uri), "Windows.Foundation.Uri");
-            RegisterCustomAbiTypeMappingNoLock(typeof(PropertyChangedEventArgs), typeof(ABI.System.ComponentModel.PropertyChangedEventArgs), "Windows.UI.Xaml.Data.PropertyChangedEventArgs", "Microsoft.UI.Xaml.Data.PropertyChangedEventArgs");
-            RegisterCustomAbiTypeMappingNoLock(typeof(PropertyChangedEventHandler), typeof(ABI.System.ComponentModel.PropertyChangedEventHandler), "Windows.UI.Xaml.Data.PropertyChangedEventHandler", "Microsoft.UI.Xaml.Data.PropertyChangedEventHandler");
-            RegisterCustomAbiTypeMappingNoLock(typeof(INotifyPropertyChanged), typeof(ABI.System.ComponentModel.INotifyPropertyChanged), "Windows.UI.Xaml.Data.INotifyPropertyChanged", "Microsoft.UI.Xaml.Data.INotifyPropertyChanged");
-            RegisterCustomAbiTypeMappingNoLock(typeof(ICommand), typeof(ABI.System.Windows.Input.ICommand), "Windows.UI.Xaml.Interop.ICommand", "Microsoft.UI.Xaml.Interop.ICommand");
-        }
-
-        public static void RegisterCustomAbiTypeMapping(Type publicType, Type abiType, string winrtTypeName)
-        {
-            rwlock.EnterWriteLock();
-            try
-            {
-                RegisterCustomAbiTypeMappingNoLock(publicType, abiType, winrtTypeName);
-            }
-            finally
-            {
-                rwlock.ExitWriteLock();
-            }
-        }
-
-        private static void RegisterCustomAbiTypeMappingNoLock(Type publicType, Type abiType, string winrtTypeName, params string[] additionalWinrtTypeNames)
-        {
-            CustomTypeToHelperTypeMappings.Add(publicType, abiType);
-            CustomAbiTypeToTypeMappings.Add(abiType, publicType);
-            CustomTypeToAbiTypeNameMappings.Add(publicType, winrtTypeName);
-            CustomAbiTypeNameToTypeMappings.Add(winrtTypeName, publicType);
-            foreach (var additionalName in additionalWinrtTypeNames)
-            {
-
-                CustomAbiTypeNameToTypeMappings.Add(additionalName, publicType);
-            }
-        }
-
-        public static Type FindCustomHelperTypeMapping(Type publicType)
-        {
-            rwlock.EnterReadLock();
-            try
-            {
-                if (publicType.IsGenericType)
-                {
-                    return CustomTypeToHelperTypeMappings.TryGetValue(publicType.GetGenericTypeDefinition(), out Type abiTypeDefinition)
-                        ? abiTypeDefinition.MakeGenericType(publicType.GetGenericArguments())
-                        : null;
-                }
-                return CustomTypeToHelperTypeMappings.TryGetValue(publicType, out Type abiType) ? abiType : null;
-            }
-            finally
-            {
-                rwlock.ExitReadLock();
-            }
-        }
-
-        public static Type FindCustomPublicTypeForAbiType(Type abiType)
-        {
-            rwlock.EnterReadLock();
-            try
-            {
-                if (abiType.IsGenericType)
-                {
-                    return CustomTypeToHelperTypeMappings.TryGetValue(abiType.GetGenericTypeDefinition(), out Type publicTypeDefinition)
-                        ? publicTypeDefinition.MakeGenericType(abiType.GetGenericArguments())
-                        : null;
-                }
-                return CustomTypeToHelperTypeMappings.TryGetValue(abiType, out Type publicType) ? publicType : null;
-            }
-            finally
-            {
-                rwlock.ExitReadLock();
-            }
-        }
-
-        public static Type FindCustomTypeForAbiTypeName(string abiTypeName)
-        {
-            rwlock.EnterReadLock();
-            try
-            {
-                return CustomAbiTypeNameToTypeMappings.TryGetValue(abiTypeName, out Type type) ? type : null;
-            }
-            finally
-            {
-                rwlock.ExitReadLock();
-            }
-        }
-
-        public static string FindCustomAbiTypeNameForType(Type type)
-        {
-            rwlock.EnterReadLock();
-            try
-            {
-                return CustomTypeToAbiTypeNameMappings.TryGetValue(type, out string typeName) ? typeName : null;
-            }
-            finally
-            {
-                rwlock.ExitReadLock();
-            }
-        }
-
-        public static bool IsTypeWindowsRuntimeType(Type type)
-        {
-            Type typeToTest = type;
-            if (typeToTest.IsArray)
-            {
-                typeToTest = typeToTest.GetElementType();
-            }
-            if (typeToTest.IsGenericType)
-            {
-                typeToTest = typeToTest.GetGenericTypeDefinition();
-            }
-            return CustomTypeToAbiTypeNameMappings.ContainsKey(typeToTest) || typeToTest.GetCustomAttribute<WindowsRuntimeTypeAttribute>() is object;
-        }
-
-        internal static Type GetDefaultInterfaceTypeForRuntimeClassType(Type runtimeClass)
-        {
-            ProjectedRuntimeClassAttribute attr = runtimeClass.GetCustomAttribute<ProjectedRuntimeClassAttribute>();
-            if (attr is null)
-            {
-                throw new ArgumentException($"The provided type '{runtimeClass.FullName}' is not a WinRT projected runtime class.", nameof(runtimeClass));
-            }
-
-            return runtimeClass.GetField(attr.DefaultInterfaceField, BindingFlags.Public | BindingFlags.NonPublic | BindingFlags.Instance | BindingFlags.DeclaredOnly).FieldType;
-        }
-    }
-}
-=======
 ﻿using System;
 using System.Collections.Concurrent;
 using System.Collections.Generic;
@@ -327,5 +172,4 @@
             return defaultInterface;
         }
     }
-}
->>>>>>> 4f499b3a
+}