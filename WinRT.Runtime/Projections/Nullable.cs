--- conflicted
+++ resolved
@@ -97,17 +97,7 @@
         public static void DisposeMarshaler(IObjectReference m) { m.Dispose(); }
         public static void DisposeAbi(IntPtr abi) { using var objRef = ObjectReference<IUnknownVftbl>.Attach(ref abi); }
 
-<<<<<<< HEAD
-        public static IEnumerable<string> GetGuidSignatures()
-        {
-            foreach (var signature in GuidGenerator.GetSignatures(typeof(T)))
-            {
-                yield return $"pinterface({{{typeof(Nullable<T>).GUID}}};{signature})";
-            }
-        }
-=======
-        public static string GetGuidSignature() => GuidGenerator.GetSignature(typeof(Nullable<T>));
->>>>>>> 4f499b3a
+        public static IEnumerable<string> GetGuidSignatures() => GuidGenerator.GetSignatures(typeof(Nullable<T>));
 
         [Guid("61C17706-2D65-11E0-9AE8-D48564015472")]
         public struct Vftbl
