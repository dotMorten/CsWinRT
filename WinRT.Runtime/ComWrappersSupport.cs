--- conflicted
+++ resolved
@@ -1,4 +1,3 @@
-<<<<<<< HEAD
 ﻿using System;
 using System.Collections;
 using System.Collections.Concurrent;
@@ -165,7 +164,17 @@
                 }
             }
 
-            if (ShouldProvideIReference(obj))
+            var objType = obj.GetType();
+            if (objType.IsGenericType && objType.GetGenericTypeDefinition() == typeof(System.Collections.Generic.KeyValuePair<,>))
+            {
+                var ifaceAbiType = objType.FindHelperType();
+                entries.Add(new ComInterfaceEntry
+                {
+                    IID = GuidGenerator.GetIID(ifaceAbiType),
+                    Vtable = (IntPtr)ifaceAbiType.FindVftblType().GetField("AbiToProjectionVftablePtr", BindingFlags.Public | BindingFlags.Static).GetValue(null)
+                });
+            }
+            else if (ShouldProvideIReference(obj))
             {
                 entries.Add(IPropertyValueEntry);
                 ProvideIReference(obj, entries);
@@ -686,658 +695,4 @@
 
         }
     }
-=======
-﻿using System;
-using System.Collections;
-using System.Collections.Concurrent;
-using System.Collections.Generic;
-using System.Linq;
-using System.Reflection;
-using System.Runtime.CompilerServices;
-using System.Runtime.InteropServices;
-using System.Numerics;
-using System.Security.Cryptography;
-using System.Text;
-using System.Threading;
-using System.Linq.Expressions;
-using WinRT.Interop;
-using ABI.Windows.Foundation;
-using ABI.Windows.UI.Xaml.Data;
-
-#if !NETSTANDARD2_0
-using ComInterfaceEntry = System.Runtime.InteropServices.ComWrappers.ComInterfaceEntry;
-#endif
-
-#pragma warning disable 0169 // The field 'xxx' is never used
-#pragma warning disable 0649 // Field 'xxx' is never assigned to, and will always have its default value
-
-namespace WinRT
-{
-    public static partial class ComWrappersSupport
-    {
-        private readonly static ConcurrentDictionary<string, Func<IInspectable, object>> TypedObjectFactoryCache = new ConcurrentDictionary<string, Func<IInspectable, object>>();
-
-        private readonly static Guid IID_IAgileObject = Guid.Parse("94ea2b94-e9cc-49e0-c0ff-ee64ca8f5b90");
-
-        static ComWrappersSupport()
-        {
-            PlatformSpecificInitialize();
-        }
-
-        static partial void PlatformSpecificInitialize();
-
-        public static TReturn MarshalDelegateInvoke<TDelegate, TReturn>(IntPtr thisPtr, Func<TDelegate, TReturn> invoke)
-            where TDelegate : class, Delegate
-        {
-            using (new Mono.ThreadContext())
-            {
-                var target_invoke = FindObject<TDelegate>(thisPtr);
-                if (target_invoke != null)
-                {
-                    return invoke(target_invoke);
-                }
-                return default;
-            }
-        }
-
-        public static void MarshalDelegateInvoke<T>(IntPtr thisPtr, Action<T> invoke)
-            where T : class, Delegate
-        {
-            using (new Mono.ThreadContext())
-            {
-                var target_invoke = FindObject<T>(thisPtr);
-                if (target_invoke != null)
-                {
-                    invoke(target_invoke);
-                }
-            }
-        }
-
-        public static bool TryUnwrapObject(object o, out IObjectReference objRef)
-        {
-            // The unwrapping here needs to be in exact type match in case the user
-            // has implemented a WinRT interface or inherited from a WinRT class
-            // in a .NET (non-projected) type.
-
-            if (o is Delegate del)
-            {
-                return TryUnwrapObject(del.Target, out objRef);
-            }
-
-            Type type = o.GetType();
-            ObjectReferenceWrapperAttribute objRefWrapper = type.GetCustomAttribute<ObjectReferenceWrapperAttribute>();
-            if (objRefWrapper is object)
-            {
-                objRef = (IObjectReference)type.GetField(objRefWrapper.ObjectReferenceField, BindingFlags.Public | BindingFlags.NonPublic | BindingFlags.Instance | BindingFlags.DeclaredOnly).GetValue(o);
-                return true;
-            }
-
-            ProjectedRuntimeClassAttribute projectedClass = type.GetCustomAttribute<ProjectedRuntimeClassAttribute>();
-
-            if (projectedClass is object)
-            {
-                return TryUnwrapObject(
-                    type.GetProperty(projectedClass.DefaultInterfaceProperty, BindingFlags.Public | BindingFlags.NonPublic | BindingFlags.Instance | BindingFlags.DeclaredOnly).GetValue(o),
-                    out objRef);
-            }
-
-            objRef = null;
-            return false;
-        }
-
-        internal static IObjectReference GetObjectReferenceForIntPtr(IntPtr externalComObject, bool addRef)
-        {
-            IObjectReference objRefToReturn = null;
-            ObjectReference<IUnknownVftbl> unknownRef;
-            if (addRef)
-            {
-                unknownRef = ObjectReference<IUnknownVftbl>.FromAbi(externalComObject);
-            }
-            else
-            {
-                unknownRef = ObjectReference<IUnknownVftbl>.Attach(ref externalComObject);
-            }
-
-            using (unknownRef)
-            {
-                try
-                {
-                    var agileObjectRef = unknownRef.As(IID_IAgileObject);
-                    agileObjectRef.Dispose();
-                    objRefToReturn = unknownRef.As<IUnknownVftbl>();
-                }
-                catch (Exception)
-                {
-                    objRefToReturn = new ObjectReferenceWithContext<IUnknownVftbl>(unknownRef.GetRef(), Context.GetContextCallback());
-                }
-            }
-            return objRefToReturn;
-        }
-
-        internal static List<ComInterfaceEntry> GetInterfaceTableEntries(object obj)
-        {
-            var entries = new List<ComInterfaceEntry>();
-            var interfaces = obj.GetType().GetInterfaces();
-            foreach (var iface in interfaces)
-            {
-                var ifaceAbiType = iface.FindHelperType();
-                if (ifaceAbiType == null)
-                {
-                    // This interface isn't a WinRT interface.
-                    // TODO: Handle WinRT -> .NET projected interfaces.
-                    continue;
-                }
-
-                entries.Add(new ComInterfaceEntry
-                {
-                    IID = GuidGenerator.GetIID(ifaceAbiType),
-                    Vtable = (IntPtr)ifaceAbiType.FindVftblType().GetField("AbiToProjectionVftablePtr", BindingFlags.Public | BindingFlags.Static).GetValue(null)
-                });
-            }
-
-            if (obj is Delegate)
-            {
-                entries.Add(new ComInterfaceEntry
-                {
-                    IID = GuidGenerator.GetIID(obj.GetType()),
-                    Vtable = (IntPtr)obj.GetType().GetHelperType().GetField("AbiToProjectionVftablePtr", BindingFlags.Public | BindingFlags.Static).GetValue(null)
-                });
-            }
-
-            var objType = obj.GetType();
-            if (objType.IsGenericType && objType.GetGenericTypeDefinition() == typeof(System.Collections.Generic.KeyValuePair<,>))
-            {
-                var ifaceAbiType = objType.FindHelperType();
-                entries.Add(new ComInterfaceEntry
-                {
-                    IID = GuidGenerator.GetIID(ifaceAbiType),
-                    Vtable = (IntPtr)ifaceAbiType.FindVftblType().GetField("AbiToProjectionVftablePtr", BindingFlags.Public | BindingFlags.Static).GetValue(null)
-                });
-            }
-            else if (ShouldProvideIReference(obj))
-            {
-                entries.Add(IPropertyValueEntry);
-                entries.Add(ProvideIReference(obj));
-            }
-            else if (ShouldProvideIReferenceArray(obj))
-            {
-                entries.Add(IPropertyValueEntry);
-                entries.Add(ProvideIReferenceArray(obj));
-            }
-
-            entries.Add(new ComInterfaceEntry
-            {
-                IID = typeof(ManagedIStringableVftbl).GUID,
-                Vtable = ManagedIStringableVftbl.AbiToProjectionVftablePtr
-            });
-
-            entries.Add(new ComInterfaceEntry
-            {
-                IID = typeof(ManagedCustomPropertyProviderVftbl).GUID,
-                Vtable = ManagedCustomPropertyProviderVftbl.AbiToProjectionVftablePtr
-            });
-
-            entries.Add(new ComInterfaceEntry
-            {
-                IID = typeof(IWeakReferenceSourceVftbl).GUID,
-                Vtable = IWeakReferenceSourceVftbl.AbiToProjectionVftablePtr
-            });
-
-            // Add IAgileObject to all CCWs
-            entries.Add(new ComInterfaceEntry
-            {
-                IID = IID_IAgileObject,
-                Vtable = IUnknownVftbl.AbiToProjectionVftblPtr
-            });
-            return entries;
-        }
-
-        internal static (InspectableInfo inspectableInfo, List<ComInterfaceEntry> interfaceTableEntries) PregenerateNativeTypeInformation(object obj)
-        {
-            var interfaceTableEntries = GetInterfaceTableEntries(obj);
-            var iids = new Guid[interfaceTableEntries.Count];
-            for (int i = 0; i < interfaceTableEntries.Count; i++)
-            {
-                iids[i] = interfaceTableEntries[i].IID;
-            }
-
-            Type type = obj.GetType();
-
-            if (type.FullName.StartsWith("ABI."))
-            {
-                type = Projections.FindCustomPublicTypeForAbiType(type) ?? type.Assembly.GetType(type.FullName.Substring("ABI.".Length)) ?? type;
-            }
-
-            return (
-                new InspectableInfo(type, iids),
-                interfaceTableEntries);
-        }
-
-        private static bool IsNullableT(Type implementationType)
-        {
-            return implementationType.IsGenericType && implementationType.GetGenericTypeDefinition() == typeof(System.Nullable<>);
-        }
-
-        private static bool IsIReferenceArray(Type implementationType)
-        {
-            return implementationType.FullName.StartsWith("Windows.Foundation.IReferenceArray`1");
-        }
-
-        private static Func<IInspectable, object> CreateNullableTFactory(Type implementationType)
-        {
-            Type helperType = implementationType.GetHelperType();
-            Type vftblType = helperType.FindVftblType();
-
-            ParameterExpression[] parms = new[] { Expression.Parameter(typeof(IInspectable), "inspectable") };
-            var createInterfaceInstanceExpression = Expression.New(helperType.GetConstructor(new[] { typeof(ObjectReference<>).MakeGenericType(vftblType) }),
-                    Expression.Call(parms[0],
-                        typeof(IInspectable).GetMethod(nameof(IInspectable.As)).MakeGenericMethod(vftblType)));
-
-            return Expression.Lambda<Func<IInspectable, object>>(
-                Expression.Convert(Expression.Property(createInterfaceInstanceExpression, "Value"), typeof(object)), parms).Compile();
-        }
-
-        private static Func<IInspectable, object> CreateArrayFactory(Type implementationType)
-        {
-            Type helperType = implementationType.GetHelperType();
-            Type vftblType = helperType.FindVftblType();
-
-            ParameterExpression[] parms = new[] { Expression.Parameter(typeof(IInspectable), "inspectable") };
-            var createInterfaceInstanceExpression = Expression.New(helperType.GetConstructor(new[] { typeof(ObjectReference<>).MakeGenericType(vftblType) }),
-                    Expression.Call(parms[0],
-                        typeof(IInspectable).GetMethod(nameof(IInspectable.As)).MakeGenericMethod(vftblType)));
-
-            return Expression.Lambda<Func<IInspectable, object>>(
-                Expression.Property(createInterfaceInstanceExpression, "Value"), parms).Compile();
-        }
-
-        internal static Func<IInspectable, object> CreateTypedRcwFactory(string runtimeClassName)
-        {
-            var (implementationType, _) = TypeNameSupport.FindTypeByName(runtimeClassName.AsSpan());
-
-            if (implementationType.IsValueType)
-            {
-                if (IsNullableT(implementationType))
-                {
-                    return CreateNullableTFactory(implementationType);
-                }
-                else
-                {
-                    return CreateNullableTFactory(typeof(System.Nullable<>).MakeGenericType(implementationType));
-                }
-            }
-            else if (IsIReferenceArray(implementationType))
-            {
-                return CreateArrayFactory(implementationType);
-            }
-
-            Type classType;
-            Type interfaceType;
-            Type vftblType;
-            if (implementationType.IsInterface)
-            {
-                classType = null;
-                interfaceType = implementationType.GetHelperType() ??
-                    throw new TypeLoadException($"Unable to find an ABI implementation for the type '{runtimeClassName}'");
-                vftblType = interfaceType.FindVftblType() ?? throw new TypeLoadException($"Unable to find a vtable type for the type '{runtimeClassName}'");
-                if (vftblType.IsGenericTypeDefinition)
-                {
-                    vftblType = vftblType.MakeGenericType(interfaceType.GetGenericArguments());
-                }
-            }
-            else
-            {
-                classType = implementationType;
-                interfaceType = Projections.GetDefaultInterfaceTypeForRuntimeClassType(classType);
-                if (interfaceType is null)
-                {
-                    throw new TypeLoadException($"Unable to create a runtime wrapper for a WinRT object of type '{runtimeClassName}'. This type is not a projected type.");
-                }
-                vftblType = interfaceType.FindVftblType() ?? throw new TypeLoadException($"Unable to find a vtable type for the type '{runtimeClassName}'");
-            }
-
-            ParameterExpression[] parms = new[] { Expression.Parameter(typeof(IInspectable), "inspectable") };
-            var createInterfaceInstanceExpression = Expression.New(interfaceType.GetConstructor(new[] { typeof(ObjectReference<>).MakeGenericType(vftblType) }),
-                    Expression.Call(parms[0],
-                        typeof(IInspectable).GetMethod(nameof(IInspectable.As)).MakeGenericMethod(vftblType)));
-
-            if (classType is null)
-            {
-                return Expression.Lambda<Func<IInspectable, object>>(createInterfaceInstanceExpression, parms).Compile();
-            }
-
-            return Expression.Lambda<Func<IInspectable, object>>(
-                Expression.New(classType.GetConstructor(BindingFlags.NonPublic | BindingFlags.CreateInstance | BindingFlags.Instance, null, new[] { interfaceType }, null),
-                    createInterfaceInstanceExpression),
-                parms).Compile();
-        }
-
-        private static bool ShouldProvideIReference(object obj)
-        {
-            return obj.GetType().IsValueType || obj is string;
-        }
-
-
-        private static ComInterfaceEntry IPropertyValueEntry =>
-            new ComInterfaceEntry
-            {
-                IID = global::WinRT.GuidGenerator.GetIID(typeof(global::Windows.Foundation.IPropertyValue)),
-                Vtable = ManagedIPropertyValueImpl.AbiToProjectionVftablePtr
-            };
-
-        private static ComInterfaceEntry ProvideIReference(object obj)
-        {
-            Type type = obj.GetType();
-
-            if (type == typeof(int))
-            {
-                return new ComInterfaceEntry
-                {
-                    IID = global::WinRT.GuidGenerator.GetIID(typeof(ABI.System.Nullable<int>)),
-                    Vtable = BoxedValueIReferenceImpl<int>.AbiToProjectionVftablePtr
-                };
-            }
-            if (type == typeof(string))
-            {
-                return new ComInterfaceEntry
-                {
-                    IID = global::WinRT.GuidGenerator.GetIID(typeof(ABI.System.Nullable<string>)),
-                    Vtable = BoxedValueIReferenceImpl<string>.AbiToProjectionVftablePtr
-                };
-            }
-            if (type == typeof(byte))
-            {
-                return new ComInterfaceEntry
-                {
-                    IID = global::WinRT.GuidGenerator.GetIID(typeof(ABI.System.Nullable<byte>)),
-                    Vtable = BoxedValueIReferenceImpl<byte>.AbiToProjectionVftablePtr
-                };
-            }
-            if (type == typeof(short))
-            {
-                return new ComInterfaceEntry
-                {
-                    IID = global::WinRT.GuidGenerator.GetIID(typeof(ABI.System.Nullable<short>)),
-                    Vtable = BoxedValueIReferenceImpl<short>.AbiToProjectionVftablePtr
-                };
-            }
-            if (type == typeof(ushort))
-            {
-                return new ComInterfaceEntry
-                {
-                    IID = global::WinRT.GuidGenerator.GetIID(typeof(ABI.System.Nullable<ushort>)),
-                    Vtable = BoxedValueIReferenceImpl<ushort>.AbiToProjectionVftablePtr
-                };
-            }
-            if (type == typeof(uint))
-            {
-                return new ComInterfaceEntry
-                {
-                    IID = global::WinRT.GuidGenerator.GetIID(typeof(ABI.System.Nullable<uint>)),
-                    Vtable = BoxedValueIReferenceImpl<uint>.AbiToProjectionVftablePtr
-                };
-            }
-            if (type == typeof(long))
-            {
-                return new ComInterfaceEntry
-                {
-                    IID = global::WinRT.GuidGenerator.GetIID(typeof(ABI.System.Nullable<long>)),
-                    Vtable = BoxedValueIReferenceImpl<long>.AbiToProjectionVftablePtr
-                };
-            }
-            if (type == typeof(ulong))
-            {
-                return new ComInterfaceEntry
-                {
-                    IID = global::WinRT.GuidGenerator.GetIID(typeof(ABI.System.Nullable<ulong>)),
-                    Vtable = BoxedValueIReferenceImpl<ulong>.AbiToProjectionVftablePtr
-                };
-            }
-            if (type == typeof(float))
-            {
-                return new ComInterfaceEntry
-                {
-                    IID = global::WinRT.GuidGenerator.GetIID(typeof(ABI.System.Nullable<float>)),
-                    Vtable = BoxedValueIReferenceImpl<float>.AbiToProjectionVftablePtr
-                };
-            }
-            if (type == typeof(double))
-            {
-                return new ComInterfaceEntry
-                {
-                    IID = global::WinRT.GuidGenerator.GetIID(typeof(ABI.System.Nullable<double>)),
-                    Vtable = BoxedValueIReferenceImpl<double>.AbiToProjectionVftablePtr
-                };
-            }
-            if (type == typeof(char))
-            {
-                return new ComInterfaceEntry
-                {
-                    IID = global::WinRT.GuidGenerator.GetIID(typeof(ABI.System.Nullable<char>)),
-                    Vtable = BoxedValueIReferenceImpl<char>.AbiToProjectionVftablePtr
-                };
-            }
-            if (type == typeof(bool))
-            {
-                return new ComInterfaceEntry
-                {
-                    IID = global::WinRT.GuidGenerator.GetIID(typeof(ABI.System.Nullable<bool>)),
-                    Vtable = BoxedValueIReferenceImpl<bool>.AbiToProjectionVftablePtr
-                };
-            }
-            if (type == typeof(Guid))
-            {
-                return new ComInterfaceEntry
-                {
-                    IID = global::WinRT.GuidGenerator.GetIID(typeof(ABI.System.Nullable<Guid>)),
-                    Vtable = BoxedValueIReferenceImpl<Guid>.AbiToProjectionVftablePtr
-                };
-            }
-            if (type == typeof(DateTimeOffset))
-            {
-                return new ComInterfaceEntry
-                {
-                    IID = global::WinRT.GuidGenerator.GetIID(typeof(ABI.System.Nullable<DateTimeOffset>)),
-                    Vtable = BoxedValueIReferenceImpl<DateTimeOffset>.AbiToProjectionVftablePtr
-                };
-            }
-            if (type == typeof(TimeSpan))
-            {
-                return new ComInterfaceEntry
-                {
-                    IID = global::WinRT.GuidGenerator.GetIID(typeof(ABI.System.Nullable<TimeSpan>)),
-                    Vtable = BoxedValueIReferenceImpl<TimeSpan>.AbiToProjectionVftablePtr
-                };
-            }
-            if (type == typeof(object))
-            {
-                return new ComInterfaceEntry
-                {
-                    IID = global::WinRT.GuidGenerator.GetIID(typeof(ABI.System.Nullable<object>)),
-                    Vtable = BoxedValueIReferenceImpl<object>.AbiToProjectionVftablePtr
-                };
-            }
-            if (obj is Type)
-            {
-                return new ComInterfaceEntry
-                {
-                    IID = global::WinRT.GuidGenerator.GetIID(typeof(ABI.System.Nullable<Type>)),
-                    Vtable = BoxedValueIReferenceImpl<Type>.AbiToProjectionVftablePtr
-                };
-            }
-
-            return new ComInterfaceEntry
-            {
-                IID = global::WinRT.GuidGenerator.GetIID(typeof(ABI.System.Nullable<>).MakeGenericType(type)),
-                Vtable = (IntPtr)typeof(BoxedValueIReferenceImpl<>).MakeGenericType(type).GetField("AbiToProjectionVftablePtr", BindingFlags.Public | BindingFlags.Static).GetValue(null)
-            };
-        }
-
-        private static bool ShouldProvideIReferenceArray(object obj)
-        {
-            return obj is Array arr && arr.Rank == 1 && arr.GetLowerBound(0) == 0 && !obj.GetType().GetElementType().IsArray;
-        }
-
-        private static ComInterfaceEntry ProvideIReferenceArray(object obj)
-        {
-            Type type = obj.GetType().GetElementType();
-            if (type == typeof(int))
-            {
-                return new ComInterfaceEntry
-                {
-                    IID = global::WinRT.GuidGenerator.GetIID(typeof(IReferenceArray<int>)),
-                    Vtable = BoxedArrayIReferenceArrayImpl<int>.AbiToProjectionVftablePtr
-                };
-            }
-            if (type == typeof(string))
-            {
-                return new ComInterfaceEntry
-                {
-                    IID = global::WinRT.GuidGenerator.GetIID(typeof(IReferenceArray<string>)),
-                    Vtable = BoxedArrayIReferenceArrayImpl<string>.AbiToProjectionVftablePtr
-                };
-            }
-            if (type == typeof(byte))
-            {
-                return new ComInterfaceEntry
-                {
-                    IID = global::WinRT.GuidGenerator.GetIID(typeof(IReferenceArray<byte>)),
-                    Vtable = BoxedArrayIReferenceArrayImpl<byte>.AbiToProjectionVftablePtr
-                };
-            }
-            if (type == typeof(short))
-            {
-                return new ComInterfaceEntry
-                {
-                    IID = global::WinRT.GuidGenerator.GetIID(typeof(IReferenceArray<short>)),
-                    Vtable = BoxedArrayIReferenceArrayImpl<short>.AbiToProjectionVftablePtr
-                };
-            }
-            if (type == typeof(ushort))
-            {
-                return new ComInterfaceEntry
-                {
-                    IID = global::WinRT.GuidGenerator.GetIID(typeof(IReferenceArray<ushort>)),
-                    Vtable = BoxedArrayIReferenceArrayImpl<ushort>.AbiToProjectionVftablePtr
-                };
-            }
-            if (type == typeof(uint))
-            {
-                return new ComInterfaceEntry
-                {
-                    IID = global::WinRT.GuidGenerator.GetIID(typeof(IReferenceArray<uint>)),
-                    Vtable = BoxedArrayIReferenceArrayImpl<uint>.AbiToProjectionVftablePtr
-                };
-            }
-            if (type == typeof(long))
-            {
-                return new ComInterfaceEntry
-                {
-                    IID = global::WinRT.GuidGenerator.GetIID(typeof(IReferenceArray<long>)),
-                    Vtable = BoxedArrayIReferenceArrayImpl<long>.AbiToProjectionVftablePtr
-                };
-            }
-            if (type == typeof(ulong))
-            {
-                return new ComInterfaceEntry
-                {
-                    IID = global::WinRT.GuidGenerator.GetIID(typeof(IReferenceArray<ulong>)),
-                    Vtable = BoxedArrayIReferenceArrayImpl<ulong>.AbiToProjectionVftablePtr
-                };
-            }
-            if (type == typeof(float))
-            {
-                return new ComInterfaceEntry
-                {
-                    IID = global::WinRT.GuidGenerator.GetIID(typeof(IReferenceArray<float>)),
-                    Vtable = BoxedArrayIReferenceArrayImpl<float>.AbiToProjectionVftablePtr
-                };
-            }
-            if (type == typeof(double))
-            {
-                return new ComInterfaceEntry
-                {
-                    IID = global::WinRT.GuidGenerator.GetIID(typeof(IReferenceArray<double>)),
-                    Vtable = BoxedArrayIReferenceArrayImpl<double>.AbiToProjectionVftablePtr
-                };
-            }
-            if (type == typeof(char))
-            {
-                return new ComInterfaceEntry
-                {
-                    IID = global::WinRT.GuidGenerator.GetIID(typeof(IReferenceArray<char>)),
-                    Vtable = BoxedArrayIReferenceArrayImpl<char>.AbiToProjectionVftablePtr
-                };
-            }
-            if (type == typeof(bool))
-            {
-                return new ComInterfaceEntry
-                {
-                    IID = global::WinRT.GuidGenerator.GetIID(typeof(IReferenceArray<bool>)),
-                    Vtable = BoxedArrayIReferenceArrayImpl<bool>.AbiToProjectionVftablePtr
-                };
-            }
-            if (type == typeof(Guid))
-            {
-                return new ComInterfaceEntry
-                {
-                    IID = global::WinRT.GuidGenerator.GetIID(typeof(IReferenceArray<Guid>)),
-                    Vtable = BoxedArrayIReferenceArrayImpl<Guid>.AbiToProjectionVftablePtr
-                };
-            }
-            if (type == typeof(DateTimeOffset))
-            {
-                return new ComInterfaceEntry
-                {
-                    IID = global::WinRT.GuidGenerator.GetIID(typeof(IReferenceArray<DateTimeOffset>)),
-                    Vtable = BoxedArrayIReferenceArrayImpl<DateTimeOffset>.AbiToProjectionVftablePtr
-                };
-            }
-            if (type == typeof(TimeSpan))
-            {
-                return new ComInterfaceEntry
-                {
-                    IID = global::WinRT.GuidGenerator.GetIID(typeof(IReferenceArray<TimeSpan>)),
-                    Vtable = BoxedArrayIReferenceArrayImpl<TimeSpan>.AbiToProjectionVftablePtr
-                };
-            }
-            if (type == typeof(object))
-            {
-                return new ComInterfaceEntry
-                {
-                    IID = global::WinRT.GuidGenerator.GetIID(typeof(IReferenceArray<object>)),
-                    Vtable = BoxedArrayIReferenceArrayImpl<object>.AbiToProjectionVftablePtr
-                };
-            }
-            if (obj is global::System.Type)
-            {
-                return new ComInterfaceEntry
-                {
-                    IID = global::WinRT.GuidGenerator.GetIID(typeof(IReferenceArray<global::System.Type>)),
-                    Vtable = BoxedArrayIReferenceArrayImpl<global::System.Type>.AbiToProjectionVftablePtr
-                };
-            }
-            return new ComInterfaceEntry
-            {
-                IID = global::WinRT.GuidGenerator.GetIID(typeof(IReferenceArray<>).MakeGenericType(type)),
-                Vtable = (IntPtr)typeof(BoxedArrayIReferenceArrayImpl<>).MakeGenericType(type).GetField("AbiToProjectionVftablePtr", BindingFlags.Public | BindingFlags.Static).GetValue(null)
-            };
-        }
-
-        internal class InspectableInfo
-        {
-            private readonly Lazy<string> runtimeClassName;
-
-            public Guid[] IIDs { get; }
-            public string RuntimeClassName => runtimeClassName.Value;
-
-            internal InspectableInfo(Type type, Guid[] iids)
-            {
-                runtimeClassName = new Lazy<string>(() => TypeNameSupport.GetNameForType(type, TypeNameGenerationFlags.GenerateBoxedName | TypeNameGenerationFlags.NoCustomTypeName));
-                IIDs = iids;
-            }
-
-        }
-    }
->>>>>>> 4f499b3a
 }