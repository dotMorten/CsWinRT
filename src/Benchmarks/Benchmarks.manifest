﻿<?xml version="1.0" encoding="utf-8"?>
<assembly manifestVersion="1.0" xmlns="urn:schemas-microsoft-com:asm.v1">
  <assemblyIdentity version="1.0.0.0" name="Benchmarks.app"/>

  <file name="BenchmarkComponent.dll">
    <activatableClass
        name="BenchmarkComponent.ClassWithMultipleInterfaces"
        threadingModel="both"
        xmlns="urn:schemas-microsoft-com:winrt.v1" />
	<activatableClass
        name="BenchmarkComponent.ClassWithMarshalingRoutines"
        threadingModel="both"
        xmlns="urn:schemas-microsoft-com:winrt.v1" />
	<activatableClass
		name="BenchmarkComponent.EventOperations"
		threadingModel="both"
		xmlns="urn:schemas-microsoft-com:winrt.v1" />
<<<<<<< HEAD
    <activatableClass
	    name="BenchmarkComponent.ClassWithFastAbi"
	    threadingModel="both"
	    xmlns="urn:schemas-microsoft-com:winrt.v1" />
=======
	<activatableClass
		name="BenchmarkComponent.Composable"
		threadingModel="both"
		xmlns="urn:schemas-microsoft-com:winrt.v1" />  
>>>>>>> 25d83dd0
  </file>

</assembly><|MERGE_RESOLUTION|>--- conflicted
+++ resolved
@@ -15,17 +15,14 @@
 		name="BenchmarkComponent.EventOperations"
 		threadingModel="both"
 		xmlns="urn:schemas-microsoft-com:winrt.v1" />
-<<<<<<< HEAD
+	<activatableClass
+		name="BenchmarkComponent.Composable"
+		threadingModel="both"
+		xmlns="urn:schemas-microsoft-com:winrt.v1" />  
     <activatableClass
 	    name="BenchmarkComponent.ClassWithFastAbi"
 	    threadingModel="both"
 	    xmlns="urn:schemas-microsoft-com:winrt.v1" />
-=======
-	<activatableClass
-		name="BenchmarkComponent.Composable"
-		threadingModel="both"
-		xmlns="urn:schemas-microsoft-com:winrt.v1" />  
->>>>>>> 25d83dd0
   </file>
 
 </assembly>