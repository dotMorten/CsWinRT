rem clone TestWinRT and sync to specific commit
@echo off
if /i "%cswinrt_echo%" == "on" @echo on
set this_dir=%~dp0
setlocal EnableDelayedExpansion
if not exist %this_dir%TestWinRT\. (
	echo Cloning TestWinRT
	git clone https://github.com/microsoft/TestWinRT %this_dir%TestWinRT
	if ErrorLevel 1 popd & exit /b !ErrorLevel!
)
pushd %this_dir%TestWinRT
echo Syncing TestWinRT
git checkout -f master
if ErrorLevel 1 popd & exit /b !ErrorLevel!
git fetch -f
if ErrorLevel 1 popd & exit /b !ErrorLevel!
<<<<<<< HEAD
git reset -q --hard 0c024d092a215533aad298fd32b6132ba4d072fd
=======
git reset -q --hard 8b7e73c1ff50626e03d7567a023696f5e89d57b8
>>>>>>> 25d83dd0
if ErrorLevel 1 popd & exit /b !ErrorLevel!
echo Restoring Nuget
%this_dir%.nuget\nuget.exe restore
popd
exit /b 0<|MERGE_RESOLUTION|>--- conflicted
+++ resolved
@@ -14,11 +14,7 @@
 if ErrorLevel 1 popd & exit /b !ErrorLevel!
 git fetch -f
 if ErrorLevel 1 popd & exit /b !ErrorLevel!
-<<<<<<< HEAD
-git reset -q --hard 0c024d092a215533aad298fd32b6132ba4d072fd
-=======
-git reset -q --hard 8b7e73c1ff50626e03d7567a023696f5e89d57b8
->>>>>>> 25d83dd0
+git reset -q --hard a2ed82862b5340ff4f25734d154452287d8f39b9
 if ErrorLevel 1 popd & exit /b !ErrorLevel!
 echo Restoring Nuget
 %this_dir%.nuget\nuget.exe restore
