--- conflicted
+++ resolved
@@ -14,11 +14,7 @@
 if ErrorLevel 1 popd & exit /b !ErrorLevel!
 git fetch -f
 if ErrorLevel 1 popd & exit /b !ErrorLevel!
-<<<<<<< HEAD
-git reset -q --hard f6178d2ff40dcff5d0b3e382d25baea723d3567a
-=======
 git reset -q --hard 1bdde092ca6031f86b659212db1fa00bb1d5c9af
->>>>>>> 1ad15ead
 if ErrorLevel 1 popd & exit /b !ErrorLevel!
 echo Restoring Nuget
 %this_dir%.nuget\nuget.exe restore
