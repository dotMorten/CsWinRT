// Copyright (c) Microsoft Corporation.
// Licensed under the MIT License.

using System;
using System.Collections.Concurrent;
using System.Runtime.CompilerServices;
using System.Runtime.InteropServices;
using WinRT;
using WinRT.Interop;

namespace ABI.System.Collections.Specialized
{

    [global::System.ComponentModel.EditorBrowsable(global::System.ComponentModel.EditorBrowsableState.Never)]
    [Guid("8B0909DC-2005-5D93-BF8A-725F017BAA8D")]
    [WuxMuxProjectedType(wuxIID: "ca10b37c-f382-4591-8557-5e24965279b0", muxIID: "8B0909DC-2005-5D93-BF8A-725F017BAA8D")]
#if EMBED
    internal
#else
    public
#endif
    static class NotifyCollectionChangedEventHandler
    {
#if !NET
        private unsafe delegate int Abi_Invoke(IntPtr thisPtr, IntPtr sender, IntPtr e);
#endif

        private static readonly global::WinRT.Interop.IDelegateVftbl AbiToProjectionVftable;
        public static readonly IntPtr AbiToProjectionVftablePtr;

        static unsafe NotifyCollectionChangedEventHandler()
        {
            AbiToProjectionVftable = new global::WinRT.Interop.IDelegateVftbl
            {
                IUnknownVftbl = global::WinRT.Interop.IUnknownVftbl.AbiToProjectionVftbl,
#if !NET
                Invoke = Marshal.GetFunctionPointerForDelegate(AbiInvokeDelegate = (Abi_Invoke)Do_Abi_Invoke)
#else
                Invoke = (IntPtr)(delegate* unmanaged[Stdcall]<IntPtr, IntPtr, IntPtr, int>)&Do_Abi_Invoke
#endif
            };
            var nativeVftbl = ComWrappersSupport.AllocateVtableMemory(typeof(NotifyCollectionChangedEventHandler), sizeof(global::WinRT.Interop.IDelegateVftbl));
            Marshal.StructureToPtr(AbiToProjectionVftable, nativeVftbl, false);
            AbiToProjectionVftablePtr = nativeVftbl;

            IID = Projections.UiXamlModeSetting == Projections.UiXamlMode.WindowsUiXaml
                ? Guid.Parse("ca10b37c-f382-4591-8557-5e24965279b0")
                : Guid.Parse("8B0909DC-2005-5D93-BF8A-725F017BAA8D");
        }

        public static global::System.Delegate AbiInvokeDelegate { get; }

        private static readonly Guid IID;

        public static unsafe IObjectReference CreateMarshaler(global::System.Collections.Specialized.NotifyCollectionChangedEventHandler managedDelegate) =>
            managedDelegate is null ? null : MarshalDelegate.CreateMarshaler(managedDelegate, IID);

        public static unsafe ObjectReferenceValue CreateMarshaler2(global::System.Collections.Specialized.NotifyCollectionChangedEventHandler managedDelegate) => 
            MarshalDelegate.CreateMarshaler2(managedDelegate, IID);

        public static IntPtr GetAbi(IObjectReference value) => MarshalInterfaceHelper<global::System.Collections.Specialized.NotifyCollectionChangedEventHandler>.GetAbi(value);

        public static unsafe global::System.Collections.Specialized.NotifyCollectionChangedEventHandler FromAbi(IntPtr nativeDelegate)
        {
            return MarshalDelegate.FromAbi<global::System.Collections.Specialized.NotifyCollectionChangedEventHandler>(nativeDelegate);
        }

        public static global::System.Collections.Specialized.NotifyCollectionChangedEventHandler CreateRcw(IntPtr ptr)
        {
            return new global::System.Collections.Specialized.NotifyCollectionChangedEventHandler(new NativeDelegateWrapper(ComWrappersSupport.GetObjectReferenceForInterface<IDelegateVftbl>(ptr, IID)).Invoke);
        }

#if !NET
        [global::WinRT.ObjectReferenceWrapper(nameof(_nativeDelegate))]
        private sealed class NativeDelegateWrapper
#else
        private sealed class NativeDelegateWrapper : IWinRTObject
#endif
        {
            private readonly ObjectReference<global::WinRT.Interop.IDelegateVftbl> _nativeDelegate;

            public NativeDelegateWrapper(ObjectReference<global::WinRT.Interop.IDelegateVftbl> nativeDelegate)
            {
                _nativeDelegate = nativeDelegate;
            }

#if NET
            IObjectReference IWinRTObject.NativeObject => _nativeDelegate;
            bool IWinRTObject.HasUnwrappableNativeObject => true;
            private volatile ConcurrentDictionary<RuntimeTypeHandle, IObjectReference> _queryInterfaceCache;
            private ConcurrentDictionary<RuntimeTypeHandle, IObjectReference> MakeQueryInterfaceCache()
            {
                global::System.Threading.Interlocked.CompareExchange(ref _queryInterfaceCache, new ConcurrentDictionary<RuntimeTypeHandle, IObjectReference>(), null);
                return _queryInterfaceCache;
            }
            ConcurrentDictionary<RuntimeTypeHandle, IObjectReference> IWinRTObject.QueryInterfaceCache => _queryInterfaceCache ?? MakeQueryInterfaceCache();

            private volatile ConcurrentDictionary<RuntimeTypeHandle, object> _additionalTypeData;
            private ConcurrentDictionary<RuntimeTypeHandle, object> MakeAdditionalTypeData()
            {
                global::System.Threading.Interlocked.CompareExchange(ref _additionalTypeData, new ConcurrentDictionary<RuntimeTypeHandle, object>(), null);
                return _additionalTypeData;
            }
            ConcurrentDictionary<RuntimeTypeHandle, object> IWinRTObject.AdditionalTypeData => _additionalTypeData ?? MakeAdditionalTypeData();
#endif

            public unsafe void Invoke(object sender, global::System.Collections.Specialized.NotifyCollectionChangedEventArgs e)
            {
                IntPtr ThisPtr = _nativeDelegate.ThisPtr;
#if !NET
                var abiInvoke = Marshal.GetDelegateForFunctionPointer<Abi_Invoke>(_nativeDelegate.Vftbl.Invoke);
#else
                var abiInvoke = (delegate* unmanaged[Stdcall]<IntPtr, IntPtr, IntPtr, int>)(_nativeDelegate.Vftbl.Invoke);
#endif
                ObjectReferenceValue __sender = default;
                ObjectReferenceValue __e = default;
                try
                {
                    __sender = MarshalInspectable<object>.CreateMarshaler2(sender);
                    __e = global::ABI.System.Collections.Specialized.NotifyCollectionChangedEventArgs.CreateMarshaler2(e);
                    global::WinRT.ExceptionHelpers.ThrowExceptionForHR(abiInvoke(ThisPtr, MarshalInspectable<object>.GetAbi(__sender), MarshalInspectable<object>.GetAbi(__e)));
                }
                finally
                {
                    MarshalInspectable<object>.DisposeMarshaler(__sender);
                    MarshalInspectable<object>.DisposeMarshaler(__e);
                }

            }
        }

        public static IntPtr FromManaged(global::System.Collections.Specialized.NotifyCollectionChangedEventHandler managedDelegate) => 
            CreateMarshaler2(managedDelegate).Detach();

        public static void DisposeMarshaler(IObjectReference value) => MarshalInterfaceHelper<global::System.Collections.Specialized.NotifyCollectionChangedEventHandler>.DisposeMarshaler(value);

        public static void DisposeAbi(IntPtr abi) => MarshalInterfaceHelper<global::System.Collections.Specialized.NotifyCollectionChangedEventHandler>.DisposeAbi(abi);

        public static unsafe MarshalInterfaceHelper<global::System.Collections.Specialized.NotifyCollectionChangedEventHandler>.MarshalerArray CreateMarshalerArray(global::System.Collections.Specialized.NotifyCollectionChangedEventHandler[] array) => MarshalInterfaceHelper<global::System.Collections.Specialized.NotifyCollectionChangedEventHandler>.CreateMarshalerArray2(array, CreateMarshaler2);
        public static (int length, IntPtr data) GetAbiArray(object box) => MarshalInterfaceHelper<global::System.Collections.Specialized.NotifyCollectionChangedEventHandler>.GetAbiArray(box);
        public static unsafe global::System.Collections.Specialized.NotifyCollectionChangedEventHandler[] FromAbiArray(object box) => MarshalInterfaceHelper<global::System.Collections.Specialized.NotifyCollectionChangedEventHandler>.FromAbiArray(box, FromAbi);
        public static void CopyAbiArray(global::System.Collections.Specialized.NotifyCollectionChangedEventHandler[] array, object box) => MarshalInterfaceHelper<global::System.Collections.Specialized.NotifyCollectionChangedEventHandler>.CopyAbiArray(array, box, FromAbi);
        public static (int length, IntPtr data) FromManagedArray(global::System.Collections.Specialized.NotifyCollectionChangedEventHandler[] array) => MarshalInterfaceHelper<global::System.Collections.Specialized.NotifyCollectionChangedEventHandler>.FromManagedArray(array, FromManaged);
        public static void DisposeMarshalerArray(MarshalInterfaceHelper<global::System.Collections.Specialized.NotifyCollectionChangedEventHandler>.MarshalerArray array) => MarshalInterfaceHelper<global::System.Collections.Specialized.NotifyCollectionChangedEventHandler>.DisposeMarshalerArray(array);
        public static unsafe void DisposeAbiArray(object box) => MarshalInspectable<object>.DisposeAbiArray(box);

#if NET
        [UnmanagedCallersOnly(CallConvs = new[] { typeof(CallConvStdcall) })]
#endif
        private static unsafe int Do_Abi_Invoke(IntPtr thisPtr, IntPtr sender, IntPtr e)
        {
            try
            {
#if NET
                var invoke = ComWrappersSupport.FindObject<global::System.Collections.Specialized.NotifyCollectionChangedEventHandler>(thisPtr);
                invoke.Invoke(MarshalInspectable<object>.FromAbi(sender), global::ABI.System.Collections.Specialized.NotifyCollectionChangedEventArgs.FromAbi(e));
#else
                global::WinRT.ComWrappersSupport.MarshalDelegateInvoke(thisPtr, (global::System.Collections.Specialized.NotifyCollectionChangedEventHandler invoke) =>
                {
                    invoke(MarshalInspectable<object>.FromAbi(sender), global::ABI.System.Collections.Specialized.NotifyCollectionChangedEventArgs.FromAbi(e));
                });
#endif
            }
            catch (global::System.Exception __exception__)
            {
                global::WinRT.ExceptionHelpers.SetErrorInfo(__exception__);
                return global::WinRT.ExceptionHelpers.GetHRForException(__exception__);
            }
            return 0;
        }
    }

<<<<<<< HEAD
    internal sealed unsafe class NotifyCollectionChangedEventSource : EventSource<global::System.Collections.Specialized.NotifyCollectionChangedEventHandler>
    {
        internal NotifyCollectionChangedEventSource(IObjectReference obj,
#if NET
            delegate* unmanaged[Stdcall]<global::System.IntPtr, global::System.IntPtr, global::WinRT.EventRegistrationToken*, int> addHandler,
#else
            delegate* unmanaged[Stdcall]<global::System.IntPtr, global::System.IntPtr, out global::WinRT.EventRegistrationToken, int> addHandler,
#endif
            delegate* unmanaged[Stdcall]<global::System.IntPtr, global::WinRT.EventRegistrationToken, int> removeHandler)
            : base(obj, addHandler, removeHandler)
        {
        }

        protected override ObjectReferenceValue CreateMarshaler(global::System.Collections.Specialized.NotifyCollectionChangedEventHandler del) =>
            NotifyCollectionChangedEventHandler.CreateMarshaler2(del);

        protected override State CreateEventState() =>
            new EventState(_obj.ThisPtr, _index);

        private sealed class EventState : State
        {
            public EventState(IntPtr obj, int index)
                : base(obj, index)
            {
            }

            protected override Delegate GetEventInvoke()
            {
                global::System.Collections.Specialized.NotifyCollectionChangedEventHandler handler =
                    (global::System.Object obj, global::System.Collections.Specialized.NotifyCollectionChangedEventArgs e) =>
                    {
                        var localDel = (global::System.Collections.Specialized.NotifyCollectionChangedEventHandler) del;
                        if (localDel != null)
                            localDel.Invoke(obj, e);
                    };
                return handler;
            }
        }
=======
    internal sealed unsafe class NotifyCollectionChangedEventHandlerEventSource : global::ABI.WinRT.Interop.EventSource<global::System.Collections.Specialized.NotifyCollectionChangedEventHandler>
    {
        internal NotifyCollectionChangedEventHandlerEventSource(
            IObjectReference objectReference,
#if NET
            delegate* unmanaged[Stdcall]<IntPtr, IntPtr, EventRegistrationToken*, int> addHandler,
#else
            delegate* unmanaged[Stdcall]<IntPtr, IntPtr, out EventRegistrationToken, int> addHandler,
#endif
            delegate* unmanaged[Stdcall]<IntPtr, EventRegistrationToken, int> removeHandler)
            : base(objectReference, addHandler, removeHandler)
        {
        }

        protected override ObjectReferenceValue CreateMarshaler(global::System.Collections.Specialized.NotifyCollectionChangedEventHandler del) =>
            NotifyCollectionChangedEventHandler.CreateMarshaler2(del);

        protected override global::ABI.WinRT.Interop.EventSourceState<global::System.Collections.Specialized.NotifyCollectionChangedEventHandler> CreateEventSourceState() =>
            new EventState(ObjectReference.ThisPtr, Index);

        private sealed class EventState : global::ABI.WinRT.Interop.EventSourceState<global::System.Collections.Specialized.NotifyCollectionChangedEventHandler>
        {
            public EventState(IntPtr obj, int index)
                : base(obj, index)
            {
            }

            protected override global::System.Collections.Specialized.NotifyCollectionChangedEventHandler GetEventInvoke()
            {
                return (obj, e) => targetDelegate?.Invoke(obj, e);
            }
        }
>>>>>>> 96ee1def
    }
}<|MERGE_RESOLUTION|>--- conflicted
+++ resolved
@@ -170,46 +170,6 @@
         }
     }
 
-<<<<<<< HEAD
-    internal sealed unsafe class NotifyCollectionChangedEventSource : EventSource<global::System.Collections.Specialized.NotifyCollectionChangedEventHandler>
-    {
-        internal NotifyCollectionChangedEventSource(IObjectReference obj,
-#if NET
-            delegate* unmanaged[Stdcall]<global::System.IntPtr, global::System.IntPtr, global::WinRT.EventRegistrationToken*, int> addHandler,
-#else
-            delegate* unmanaged[Stdcall]<global::System.IntPtr, global::System.IntPtr, out global::WinRT.EventRegistrationToken, int> addHandler,
-#endif
-            delegate* unmanaged[Stdcall]<global::System.IntPtr, global::WinRT.EventRegistrationToken, int> removeHandler)
-            : base(obj, addHandler, removeHandler)
-        {
-        }
-
-        protected override ObjectReferenceValue CreateMarshaler(global::System.Collections.Specialized.NotifyCollectionChangedEventHandler del) =>
-            NotifyCollectionChangedEventHandler.CreateMarshaler2(del);
-
-        protected override State CreateEventState() =>
-            new EventState(_obj.ThisPtr, _index);
-
-        private sealed class EventState : State
-        {
-            public EventState(IntPtr obj, int index)
-                : base(obj, index)
-            {
-            }
-
-            protected override Delegate GetEventInvoke()
-            {
-                global::System.Collections.Specialized.NotifyCollectionChangedEventHandler handler =
-                    (global::System.Object obj, global::System.Collections.Specialized.NotifyCollectionChangedEventArgs e) =>
-                    {
-                        var localDel = (global::System.Collections.Specialized.NotifyCollectionChangedEventHandler) del;
-                        if (localDel != null)
-                            localDel.Invoke(obj, e);
-                    };
-                return handler;
-            }
-        }
-=======
     internal sealed unsafe class NotifyCollectionChangedEventHandlerEventSource : global::ABI.WinRT.Interop.EventSource<global::System.Collections.Specialized.NotifyCollectionChangedEventHandler>
     {
         internal NotifyCollectionChangedEventHandlerEventSource(
@@ -242,6 +202,5 @@
                 return (obj, e) => targetDelegate?.Invoke(obj, e);
             }
         }
->>>>>>> 96ee1def
     }
 }