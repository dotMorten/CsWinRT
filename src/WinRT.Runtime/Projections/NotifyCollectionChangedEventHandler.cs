--- conflicted
+++ resolved
@@ -1,7 +1,7 @@
 using System;
 using System.Collections.Concurrent;
 using System.Collections.Generic;
-using System.Runtime.CompilerServices;
+using System.Runtime.CompilerServices;
 using System.Runtime.InteropServices;
 using System.Text;
 using WinRT;
@@ -13,7 +13,7 @@
     [global::System.ComponentModel.EditorBrowsable(global::System.ComponentModel.EditorBrowsableState.Never)]
     [Guid("8B0909DC-2005-5D93-BF8A-725F017BAA8D")]
     public static class NotifyCollectionChangedEventHandler
-    {
+    {
 #if NETSTANDARD2_0
         private unsafe delegate int Abi_Invoke(IntPtr thisPtr, IntPtr sender, IntPtr e);
 #endif
@@ -25,7 +25,7 @@
         {
             AbiToProjectionVftable = new global::WinRT.Interop.IDelegateVftbl
             {
-                IUnknownVftbl = global::WinRT.Interop.IUnknownVftbl.AbiToProjectionVftbl,
+                IUnknownVftbl = global::WinRT.Interop.IUnknownVftbl.AbiToProjectionVftbl,
 #if NETSTANDARD2_0
                 Invoke = Marshal.GetFunctionPointerForDelegate(AbiInvokeDelegate = (Abi_Invoke)Do_Abi_Invoke)
 #else
@@ -45,7 +45,7 @@
         public static IntPtr GetAbi(IObjectReference value) => MarshalInterfaceHelper<global::System.Collections.Specialized.NotifyCollectionChangedEventHandler>.GetAbi(value);
 
         public static unsafe global::System.Collections.Specialized.NotifyCollectionChangedEventHandler FromAbi(IntPtr nativeDelegate)
-        {
+        {
             var abiDelegate = ComWrappersSupport.GetObjectReferenceForInterface(nativeDelegate)?.As<IDelegateVftbl>(GuidGenerator.GetIID(typeof(NotifyCollectionChangedEventHandler)));
             return abiDelegate is null ? null : (global::System.Collections.Specialized.NotifyCollectionChangedEventHandler)ComWrappersSupport.TryRegisterObjectForInterface(new global::System.Collections.Specialized.NotifyCollectionChangedEventHandler(new NativeDelegateWrapper(abiDelegate).Invoke), nativeDelegate);
         }
@@ -86,7 +86,7 @@
 
             public unsafe void Invoke(object sender, global::System.Collections.Specialized.NotifyCollectionChangedEventArgs e)
             {
-                IntPtr ThisPtr = _nativeDelegate.ThisPtr;
+                IntPtr ThisPtr = _nativeDelegate.ThisPtr;
 #if NETSTANDARD2_0
                 var abiInvoke = Marshal.GetDelegateForFunctionPointer<Abi_Invoke>(_nativeDelegate.Vftbl.Invoke);
 #else
@@ -114,8 +114,8 @@
 
         public static void DisposeMarshaler(IObjectReference value) => MarshalInterfaceHelper<global::System.Collections.Specialized.NotifyCollectionChangedEventHandler>.DisposeMarshaler(value);
 
-        public static void DisposeAbi(IntPtr abi) => MarshalInterfaceHelper<global::System.Collections.Specialized.NotifyCollectionChangedEventHandler>.DisposeAbi(abi);
-
+        public static void DisposeAbi(IntPtr abi) => MarshalInterfaceHelper<global::System.Collections.Specialized.NotifyCollectionChangedEventHandler>.DisposeAbi(abi);
+
 #if !NETSTANDARD2_0
         [UnmanagedCallersOnly(CallConvs = new[] { typeof(CallConvStdcall) })]
 #endif
@@ -135,8 +135,8 @@
             }
             return 0;
         }
-    }
-
+    }
+
     internal sealed unsafe class NotifyCollectionChangedEventSource : EventSource<global::System.Collections.Specialized.NotifyCollectionChangedEventHandler>
     {
         internal NotifyCollectionChangedEventSource(IObjectReference obj,
@@ -153,55 +153,29 @@
             NotifyCollectionChangedEventHandler.DisposeMarshaler(marshaler);
 
         protected override IntPtr GetAbi(IObjectReference marshaler) =>
-<<<<<<< HEAD
-            marshaler is null ? IntPtr.Zero : NotifyCollectionChangedEventHandler.GetAbi(marshaler);
+            marshaler is null ? IntPtr.Zero : NotifyCollectionChangedEventHandler.GetAbi(marshaler);
+
+        protected override State CreateEventState() =>
+            new EventState(_obj.ThisPtr, _index);
 
-        protected override State CreateEventState() =>
-            new EventState(_obj.ThisPtr, _index);
-
-        private sealed class EventState : State
-        {
-            public EventState(IntPtr obj, int index)
-                : base(obj, index)
-            {
-            }
-
-            protected override Delegate GetEventInvoke()
-            {
-                global::System.Collections.Specialized.NotifyCollectionChangedEventHandler handler =
-                    (global::System.Object obj, global::System.Collections.Specialized.NotifyCollectionChangedEventArgs e) =>
-                    {
-                        var localDel = (global::System.Collections.Specialized.NotifyCollectionChangedEventHandler) del;
-                        if (localDel != null)
-                            localDel.Invoke(obj, e);
-                    };
-                return handler;
-            }
-=======
-            marshaler is null ? IntPtr.Zero : NotifyCollectionChangedEventHandler.GetAbi(marshaler);
-
-        protected override State CreateEventState() =>
-            new EventState(_obj.ThisPtr, _index);
-
-        private sealed class EventState : State
-        {
-            public EventState(IntPtr obj, int index)
-                : base(obj, index)
-            {
-            }
-
-            protected override Delegate GetEventInvoke()
-            {
-                global::System.Collections.Specialized.NotifyCollectionChangedEventHandler handler =
-                    (global::System.Object obj, global::System.Collections.Specialized.NotifyCollectionChangedEventArgs e) =>
-                    {
-                        var localDel = del;
-                        if (localDel != null)
-                            localDel.Invoke(obj, e);
-                    };
-                return handler;
-            }
->>>>>>> 081adf96
+        private sealed class EventState : State
+        {
+            public EventState(IntPtr obj, int index)
+                : base(obj, index)
+            {
+            }
+
+            protected override Delegate GetEventInvoke()
+            {
+                global::System.Collections.Specialized.NotifyCollectionChangedEventHandler handler =
+                    (global::System.Object obj, global::System.Collections.Specialized.NotifyCollectionChangedEventArgs e) =>
+                    {
+                        var localDel = (global::System.Collections.Specialized.NotifyCollectionChangedEventHandler) del;
+                        if (localDel != null)
+                            localDel.Invoke(obj, e);
+                    };
+                return handler;
+            }
         }
     }
 }