--- conflicted
+++ resolved
@@ -85,16 +85,6 @@
                 return 0;
             }
 
-<<<<<<< HEAD
-            private volatile static ConditionalWeakTable<global::System.Windows.Input.ICommand, global::WinRT.EventRegistrationTokenTable<global::System.EventHandler>> _CanExecuteChanged_TokenTablesLazy = null;
-            private static ConditionalWeakTable<global::System.Windows.Input.ICommand, global::WinRT.EventRegistrationTokenTable<global::System.EventHandler>> MakeConditionalWeakTable()
-            {
-                global::System.Threading.Interlocked.CompareExchange(ref _CanExecuteChanged_TokenTablesLazy, new(), null);
-                return _CanExecuteChanged_TokenTablesLazy;
-            }
-
-            private static ConditionalWeakTable<global::System.Windows.Input.ICommand, global::WinRT.EventRegistrationTokenTable<global::System.EventHandler>> _CanExecuteChanged_TokenTables => _CanExecuteChanged_TokenTablesLazy ?? MakeConditionalWeakTable();
-=======
             private volatile static ConditionalWeakTable<global::System.Windows.Input.ICommand, global::WinRT.EventRegistrationTokenTable<global::System.EventHandler>> _canExecuteChanged_TokenTables;
             private static ConditionalWeakTable<global::System.Windows.Input.ICommand, global::WinRT.EventRegistrationTokenTable<global::System.EventHandler>> MakeConditionalWeakTable()
             {
@@ -103,7 +93,6 @@
             }
 
             private static ConditionalWeakTable<global::System.Windows.Input.ICommand, global::WinRT.EventRegistrationTokenTable<global::System.EventHandler>> _CanExecuteChanged_TokenTables => _canExecuteChanged_TokenTables ?? MakeConditionalWeakTable();
->>>>>>> 1eb4fea8
 
             private static unsafe int Do_Abi_add_CanExecuteChanged_0(IntPtr thisPtr, IntPtr handler, global::WinRT.EventRegistrationToken* token)
             {
