// Copyright (c) Microsoft Corporation.
// Licensed under the MIT License.

using System;
using System.Reflection;
using System.Runtime.InteropServices;
using WinRT;
using WinRT.Interop;

namespace ABI.System.ComponentModel
{
#if EMBED
    internal
#else
    public
#endif
    static class INotifyPropertyChangedMethods
    {
<<<<<<< HEAD
        public static global::System.Guid IID { get; } = new(GetIID());

        private static ReadOnlySpan<byte> GetIID()
            => FeatureSwitches.IsWuxMode
                ? new(new byte[] { 0x9c, 0xd6, 0x75, 0xcf, 0xf4, 0xf2, 0x6b, 0x48, 0xb3, 0x2, 0xbb, 0x4c, 0x9, 0xba, 0xeb, 0xfa })
                : new(new byte[] { 0x1, 0x76, 0xb1, 0x90, 0x65, 0xb0, 0x6e, 0x58, 0x83, 0xd9, 0x9a, 0xdc, 0x3a, 0x69, 0x52, 0x84 });
=======
        public static global::System.Guid IID { get; } = GuidGenerator.GetWuxMuxIID(typeof(INotifyPropertyChanged).GetCustomAttribute<WuxMuxProjectedTypeAttribute>());
>>>>>>> 56c16ce8

        public static IntPtr AbiToProjectionVftablePtr => INotifyPropertyChanged.Vftbl.AbiToProjectionVftablePtr;

        private volatile static global::System.Runtime.CompilerServices.ConditionalWeakTable<object, PropertyChangedEventSource> _PropertyChanged;
        private static global::System.Runtime.CompilerServices.ConditionalWeakTable<object, PropertyChangedEventSource> MakePropertyChangedTable()
        {
            global::System.Threading.Interlocked.CompareExchange(ref _PropertyChanged, new(), null);
            return _PropertyChanged;
        }
        private static global::System.Runtime.CompilerServices.ConditionalWeakTable<object, PropertyChangedEventSource> PropertyChanged => _PropertyChanged ?? MakePropertyChangedTable();

        public static unsafe global::ABI.WinRT.Interop.EventSource<global::System.ComponentModel.PropertyChangedEventHandler> Get_PropertyChanged2(IObjectReference obj, object thisObj)
        {
            return PropertyChanged.GetValue(thisObj, (key) =>
            {
                var ThisPtr = obj.ThisPtr;

                return new PropertyChangedEventSource(obj,
                    (*(delegate* unmanaged[Stdcall]<IntPtr, IntPtr, global::WinRT.EventRegistrationToken*, int>**)ThisPtr)[6],
                    (*(delegate* unmanaged[Stdcall]<IntPtr, global::WinRT.EventRegistrationToken, int>**)ThisPtr)[7]);
            });
        }
    }

    [DynamicInterfaceCastableImplementation]
    [Guid("90B17601-B065-586E-83D9-9ADC3A695284")]
<<<<<<< HEAD
    [WuxMuxProjectedType(wuxIID: "CF75D69C-F2F4-486B-B302-BB4C09BAEBFA", muxIID: "90B17601-B065-586E-83D9-9ADC3A695284")]
=======
    [WuxMuxProjectedType(wuxIID: "cf75d69c-f2f4-486b-b302-bb4c09baebfa", muxIID: "90B17601-B065-586E-83D9-9ADC3A695284")]
>>>>>>> 56c16ce8
    internal unsafe interface INotifyPropertyChanged : global::System.ComponentModel.INotifyPropertyChanged
    {
        [Guid("90B17601-B065-586E-83D9-9ADC3A695284")]
        [StructLayout(LayoutKind.Sequential)]
<<<<<<< HEAD
        [WuxMuxProjectedType(wuxIID: "CF75D69C-F2F4-486B-B302-BB4C09BAEBFA", muxIID: "90B17601-B065-586E-83D9-9ADC3A695284")]
=======
        [WuxMuxProjectedType(wuxIID: "cf75d69c-f2f4-486b-b302-bb4c09baebfa", muxIID: "90B17601-B065-586E-83D9-9ADC3A695284")]
#pragma warning disable CA2257 // This member is a type (so it cannot be invoked)
>>>>>>> 56c16ce8
        public struct Vftbl
#pragma warning restore CA2257
        {

            internal IInspectable.Vftbl IInspectableVftbl;

            private delegate* unmanaged<IntPtr, IntPtr, global::WinRT.EventRegistrationToken*, int> _add_PropertyChanged_0;
            public delegate* unmanaged[Stdcall]<IntPtr, IntPtr, global::WinRT.EventRegistrationToken*, int> add_PropertyChanged_0 { get => (delegate* unmanaged[Stdcall]<IntPtr, IntPtr, global::WinRT.EventRegistrationToken*, int>)_add_PropertyChanged_0; set => _add_PropertyChanged_0 = (delegate* unmanaged<IntPtr, IntPtr, global::WinRT.EventRegistrationToken*, int>)value; }
            private delegate* unmanaged<IntPtr, global::WinRT.EventRegistrationToken, int> _remove_PropertyChanged_1;
            public delegate* unmanaged[Stdcall]<IntPtr, global::WinRT.EventRegistrationToken, int> remove_PropertyChanged_1 { get => (delegate* unmanaged[Stdcall]<IntPtr, global::WinRT.EventRegistrationToken, int>)_remove_PropertyChanged_1; set => _remove_PropertyChanged_1 = (delegate* unmanaged<IntPtr, global::WinRT.EventRegistrationToken, int>)value; }

            private static readonly Vftbl AbiToProjectionVftable;
            public static readonly IntPtr AbiToProjectionVftablePtr;

            static unsafe Vftbl()
            {
                AbiToProjectionVftable = new Vftbl
                {
                    IInspectableVftbl = global::WinRT.IInspectable.Vftbl.AbiToProjectionVftable,

                    _add_PropertyChanged_0 = &Do_Abi_add_PropertyChanged_0,
                    _remove_PropertyChanged_1 = &Do_Abi_remove_PropertyChanged_1,

                };
                var nativeVftbl = (IntPtr*)ComWrappersSupport.AllocateVtableMemory(typeof(Vftbl), sizeof(global::WinRT.IInspectable.Vftbl) + sizeof(IntPtr) * 2);
                Marshal.StructureToPtr(AbiToProjectionVftable, (IntPtr)nativeVftbl, false);
                AbiToProjectionVftablePtr = (IntPtr)nativeVftbl;
            }
            private volatile static global::System.Runtime.CompilerServices.ConditionalWeakTable<global::System.ComponentModel.INotifyPropertyChanged, global::WinRT.EventRegistrationTokenTable<global::System.ComponentModel.PropertyChangedEventHandler>> _PropertyChanged_TokenTablesLazy = null;

            private static global::System.Runtime.CompilerServices.ConditionalWeakTable<global::System.ComponentModel.INotifyPropertyChanged, global::WinRT.EventRegistrationTokenTable<global::System.ComponentModel.PropertyChangedEventHandler>> MakeConditionalWeakTable()
            {
                global::System.Threading.Interlocked.CompareExchange(ref _PropertyChanged_TokenTablesLazy, new(), null);
                return _PropertyChanged_TokenTablesLazy;
            }

            private static global::System.Runtime.CompilerServices.ConditionalWeakTable<global::System.ComponentModel.INotifyPropertyChanged, global::WinRT.EventRegistrationTokenTable<global::System.ComponentModel.PropertyChangedEventHandler>> _PropertyChanged_TokenTables => _PropertyChanged_TokenTablesLazy ?? MakeConditionalWeakTable();

            [UnmanagedCallersOnly]
            private static unsafe int Do_Abi_add_PropertyChanged_0(IntPtr thisPtr, IntPtr handler, global::WinRT.EventRegistrationToken* token)
            {
                *token = default;
                try
                {
                    global::System.Diagnostics.Debugger.Launch();
                    var __this = global::WinRT.ComWrappersSupport.FindObject<global::System.ComponentModel.INotifyPropertyChanged>(thisPtr);
                    var __handler = global::ABI.System.ComponentModel.PropertyChangedEventHandler.FromAbi(handler);
                    *token = _PropertyChanged_TokenTables.GetOrCreateValue(__this).AddEventHandler(__handler);
                    __this.PropertyChanged += __handler;
                    return 0;
                }
                catch (global::System.Exception __ex)
                {
                    return __ex.HResult;
                }
            }

            [UnmanagedCallersOnly]
            private static unsafe int Do_Abi_remove_PropertyChanged_1(IntPtr thisPtr, global::WinRT.EventRegistrationToken token)
            {
                try
                {
                    var __this = global::WinRT.ComWrappersSupport.FindObject<global::System.ComponentModel.INotifyPropertyChanged>(thisPtr);
                    if (__this != null && _PropertyChanged_TokenTables.TryGetValue(__this, out var __table) && __table.RemoveEventHandler(token, out var __handler))
                    {
                        __this.PropertyChanged -= __handler;
                    }
                    return 0;
                }
                catch (global::System.Exception __ex)
                {
                    return __ex.HResult;
                }
            }
        }
        internal static ObjectReference<Vftbl> FromAbi(IntPtr thisPtr) => ObjectReference<Vftbl>.FromAbi(thisPtr);

        private static global::ABI.WinRT.Interop.EventSource<global::System.ComponentModel.PropertyChangedEventHandler> _PropertyChanged(IWinRTObject _this)
        {
            var _obj = _this.GetObjectReferenceForType(typeof(global::System.ComponentModel.INotifyPropertyChanged).TypeHandle);
            return INotifyPropertyChangedMethods.Get_PropertyChanged2(_obj, _this);
        }

        event global::System.ComponentModel.PropertyChangedEventHandler global::System.ComponentModel.INotifyPropertyChanged.PropertyChanged
        {
            add => _PropertyChanged((IWinRTObject)this).Subscribe(value);
            remove => _PropertyChanged((IWinRTObject)this).Unsubscribe(value);
        }
    }
}<|MERGE_RESOLUTION|>--- conflicted
+++ resolved
@@ -16,16 +16,12 @@
 #endif
     static class INotifyPropertyChangedMethods
     {
-<<<<<<< HEAD
         public static global::System.Guid IID { get; } = new(GetIID());
 
         private static ReadOnlySpan<byte> GetIID()
             => FeatureSwitches.IsWuxMode
                 ? new(new byte[] { 0x9c, 0xd6, 0x75, 0xcf, 0xf4, 0xf2, 0x6b, 0x48, 0xb3, 0x2, 0xbb, 0x4c, 0x9, 0xba, 0xeb, 0xfa })
                 : new(new byte[] { 0x1, 0x76, 0xb1, 0x90, 0x65, 0xb0, 0x6e, 0x58, 0x83, 0xd9, 0x9a, 0xdc, 0x3a, 0x69, 0x52, 0x84 });
-=======
-        public static global::System.Guid IID { get; } = GuidGenerator.GetWuxMuxIID(typeof(INotifyPropertyChanged).GetCustomAttribute<WuxMuxProjectedTypeAttribute>());
->>>>>>> 56c16ce8
 
         public static IntPtr AbiToProjectionVftablePtr => INotifyPropertyChanged.Vftbl.AbiToProjectionVftablePtr;
 
@@ -52,21 +48,12 @@
 
     [DynamicInterfaceCastableImplementation]
     [Guid("90B17601-B065-586E-83D9-9ADC3A695284")]
-<<<<<<< HEAD
     [WuxMuxProjectedType(wuxIID: "CF75D69C-F2F4-486B-B302-BB4C09BAEBFA", muxIID: "90B17601-B065-586E-83D9-9ADC3A695284")]
-=======
-    [WuxMuxProjectedType(wuxIID: "cf75d69c-f2f4-486b-b302-bb4c09baebfa", muxIID: "90B17601-B065-586E-83D9-9ADC3A695284")]
->>>>>>> 56c16ce8
     internal unsafe interface INotifyPropertyChanged : global::System.ComponentModel.INotifyPropertyChanged
     {
         [Guid("90B17601-B065-586E-83D9-9ADC3A695284")]
         [StructLayout(LayoutKind.Sequential)]
-<<<<<<< HEAD
         [WuxMuxProjectedType(wuxIID: "CF75D69C-F2F4-486B-B302-BB4C09BAEBFA", muxIID: "90B17601-B065-586E-83D9-9ADC3A695284")]
-=======
-        [WuxMuxProjectedType(wuxIID: "cf75d69c-f2f4-486b-b302-bb4c09baebfa", muxIID: "90B17601-B065-586E-83D9-9ADC3A695284")]
-#pragma warning disable CA2257 // This member is a type (so it cannot be invoked)
->>>>>>> 56c16ce8
         public struct Vftbl
 #pragma warning restore CA2257
         {
