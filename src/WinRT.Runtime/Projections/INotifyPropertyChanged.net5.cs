--- conflicted
+++ resolved
@@ -27,15 +27,8 @@
             return _PropertyChanged;
         }
         private static global::System.Runtime.CompilerServices.ConditionalWeakTable<object, PropertyChangedEventSource> PropertyChanged => _PropertyChanged ?? MakePropertyChangedTable();
-<<<<<<< HEAD
-
-        public static unsafe (global::System.Action<global::System.ComponentModel.PropertyChangedEventHandler>,
-                              global::System.Action<global::System.ComponentModel.PropertyChangedEventHandler>)
-            Get_PropertyChanged(IObjectReference obj, object thisObj)
-=======
 
         public static unsafe global::ABI.WinRT.Interop.EventSource<global::System.ComponentModel.PropertyChangedEventHandler> Get_PropertyChanged2(IObjectReference obj, object thisObj)
->>>>>>> 96ee1def
         {
             return PropertyChanged.GetValue(thisObj, (key) =>
             {
@@ -134,19 +127,10 @@
         }
         internal static ObjectReference<Vftbl> FromAbi(IntPtr thisPtr) => ObjectReference<Vftbl>.FromAbi(thisPtr);
 
-<<<<<<< HEAD
-        private static (global::System.Action<global::System.ComponentModel.PropertyChangedEventHandler>,
-                        global::System.Action<global::System.ComponentModel.PropertyChangedEventHandler>)
-            _PropertyChanged(IWinRTObject _this)
-        {
-            var _obj = _this.GetObjectReferenceForType(typeof(global::System.ComponentModel.INotifyPropertyChanged).TypeHandle);
-            return INotifyPropertyChangedMethods.Get_PropertyChanged(_obj, _this);
-=======
         private static global::ABI.WinRT.Interop.EventSource<global::System.ComponentModel.PropertyChangedEventHandler> _PropertyChanged(IWinRTObject _this)
         {
             var _obj = _this.GetObjectReferenceForType(typeof(global::System.ComponentModel.INotifyPropertyChanged).TypeHandle);
             return INotifyPropertyChangedMethods.Get_PropertyChanged2(_obj, _this);
->>>>>>> 96ee1def
         }
 
         event global::System.ComponentModel.PropertyChangedEventHandler global::System.ComponentModel.INotifyPropertyChanged.PropertyChanged
