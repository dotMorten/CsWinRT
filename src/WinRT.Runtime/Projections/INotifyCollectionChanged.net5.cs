--- conflicted
+++ resolved
@@ -49,16 +49,11 @@
     [WuxMuxProjectedType(wuxIID: "CF75D69C-F2F4-486B-B302-BB4C09BAEBFA", muxIID: "530155E1-28A5-5693-87CE-30724D95A06D")]
     internal unsafe interface INotifyCollectionChanged : global::System.Collections.Specialized.INotifyCollectionChanged
     {
-<<<<<<< HEAD
         [Guid("530155E1-28A5-5693-87CE-30724D95A06D")]
         [WuxMuxProjectedType(wuxIID: "CF75D69C-F2F4-486B-B302-BB4C09BAEBFA", muxIID: "530155E1-28A5-5693-87CE-30724D95A06D")]
-        public struct Vftbl
-=======
-        [Guid("530155E1-28A5-5693-87CE-30724D95A06D")]
 #pragma warning disable CA2257 // This member is a type (so it cannot be invoked)
         public struct Vftbl
 #pragma warning restore CA2257
->>>>>>> 0ff7507e
         {
             internal IInspectable.Vftbl IInspectableVftbl;
 
