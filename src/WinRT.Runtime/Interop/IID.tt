--- conflicted
+++ resolved
@@ -1,100 +1,96 @@
-﻿<#@ template debug="false" hostspecific="false" language="C#" #>
-<#@ assembly name="System.Core" #>
-<#@ import namespace="System.Linq" #>
-<#@ output extension=".g.cs"#>
-// Copyright (c) Microsoft Corporation.
-// Licensed under the MIT License.
-
-using System;
-using System.Runtime.CompilerServices;
-using System.Runtime.InteropServices;
-
-namespace WinRT.Interop
-{
-    /// <summary>IIDs for common COM/WinRT interfaces.</summary>
-#if EMBED
-    internal
-#else 
-    public
-#endif
-    static class IID
-    {
-<#
-var entries = new (string Name, string IID, bool IsPublic)[]
-{
-    ("IUnknown", "00000000-0000-0000-C000-000000000046", true),
-    ("IInspectable", "AF86E2E0-B12D-4C6A-9C5A-D7AA65101E90", true),
-    ("IWeakReference", "00000037-0000-0000-C000-000000000046", false),
-    ("IWeakReferenceSource", "00000038-0000-0000-C000-000000000046", false),
-    ("IReferenceTracker", "11D3B13A-180E-4789-A8BE-7712882893E6", false),
-    ("IReferenceTrackerTarget", "64BD43F8-BFEE-4EC4-B7EB-2935158DAE21", false),
-    ("IActivationFactory", "00000035-0000-0000-C000-000000000046", true),
-    ("IAgileObject", "94EA2B94-E9CC-49E0-C0FF-EE64CA8F5B90", false),
-    ("IMarshal", "00000003-0000-0000-C000-000000000046", true),
-    ("IBuffer", "905A0FE0-BC53-11DF-8C49-001E4FC686DA", true),
-    ("IBufferByteAccess", "905A0FEF-BC53-11DF-8C49-001E4FC686DA", true),
-    ("IContextCallback", "000001DA-0000-0000-C000-000000000046", false),
-    ("ICallbackWithNoReentrancyToApplicationSTA", "0A299774-3E4E-FC42-1D9D-72CEE105CA57", false),
-    ("IErrorInfo", "1CF2B120-547D-101B-8E65-08002B2BD119", false),
-    ("ISupportErrorInfo", "DF0B3D60-548F-101B-8E65-08002B2BD119", false),
-    ("ILanguageExceptionErrorInfo", "04A2DBF3-DF83-116C-0946-0812ABF6E07D", false),
-    ("IRestrictedErrorInfo", "82BA7092-4C88-427D-A7BC-16DD93FEB67E", false),
-<<<<<<< HEAD
-    ("MUX_INotifyCollectionChangedEventArgsFactory", "5108EBA4-4892-5A20-8374-A96815E0FD27", false),
-    ("WUX_INotifyCollectionChangedEventArgsFactory", "b30c3e3a-df8d-44a5-9a38-7ac0d08ce63d", false),
-    ("MUX_INotifyCollectionChangedEventArgs", "DA049FF2-D2E0-5FE8-8C7B-F87F26060B6F", false),
-    ("WUX_INotifyCollectionChangedEventArgs", "4CF68D33-E3F2-4964-B85E-945B4F7E2F21", false),
-=======
-    ("INotifyCollectionChangedEventArgsFactory", "5108EBA4-4892-5A20-8374-A96815E0FD27", false),
-    ("INotifyCollectionChangedEventArgs", "DA049FF2-D2E0-5FE8-8C7B-F87F26060B6F", false),
-    ("PropertyChangedEventArgsRuntimeClassFactory", "7C0C27A8-0B41-5070-B160-FC9AE960A36C", false),
-    ("DataErrorsChangedEventArgsRuntimeClassFactory", "62D0BD1E-B85F-5FCC-842A-7CB0DDA37FE5", false),
-    ("UriRuntimeClassFactory", "44A9796F-723E-4FDF-A218-033E75B0C084", false),
-    ("INotifyDataErrorInfo", "0EE6C2CC-273E-567D-BC0A-1DD87EE51EBA", false),
-    ("INotifyPropertyChanged", "90B17601-B065-586E-83D9-9ADC3A695284", false),
-    ("INotifyCollectionChanged", "530155E1-28A5-5693-87CE-30724D95A06D", false),
-    ("ICommand", "E5AF3542-CA67-4081-995B-709DD13792DF", false),
-    ("IGlobalInterfaceTable", "00000146-0000-0000-C000-000000000046", false),
-    ("PropertyChangedEventHandler", "E3DE52F6-1E32-5DA6-BB2D-B5B6096C962D", false),
-    ("NotifyCollectionChangedEventHandler", "8B0909DC-2005-5D93-BF8A-725F017BAA8D", false),
-    ("EventHandler", "c50898f6-c536-5f47-8583-8b2c2438a13b", false)
->>>>>>> 33c536a8
-};
-
-for (int i = 0; i < entries.Length; i++)
-{
-    if (i > 0) WriteLine("");
-
-    var bytes = new Guid(entries[i].IID).ToByteArray();
-    var hex = bytes.Select(b => $"0x{b.ToString("X2").ToUpperInvariant()}").ToArray();
-    var modifier = entries[i].IsPublic ? "public" : "internal";
-#>
-        /// <summary>The IID for <c><#=entries[i].Name#></c> (<#=entries[i].IID#>).</summary>
-        <#=modifier#> static ref readonly Guid IID_<#=entries[i].Name#>
-        {
-            [MethodImpl(MethodImplOptions.AggressiveInlining)]   
-            get
-            {
-                ReadOnlySpan<byte> data = new byte[]
-                {
-                    <#=hex[0]#>, <#=hex[1]#>, <#=hex[2]#>, <#=hex[3]#>,
-                    <#=hex[4]#>, <#=hex[5]#>,
-                    <#=hex[6]#>, <#=hex[7]#>,
-                    <#=hex[8]#>,
-                    <#=hex[9]#>,
-                    <#=hex[10]#>,
-                    <#=hex[11]#>,
-                    <#=hex[12]#>,
-                    <#=hex[13]#>,
-                    <#=hex[14]#>,
-                    <#=hex[15]#>
-                };
-
-                return ref Unsafe.As<byte, Guid>(ref MemoryMarshal.GetReference(data));
-            }
-        }
-<#
-}
-#>
-    }
+﻿<#@ template debug="false" hostspecific="false" language="C#" #>
+<#@ assembly name="System.Core" #>
+<#@ import namespace="System.Linq" #>
+<#@ output extension=".g.cs"#>
+// Copyright (c) Microsoft Corporation.
+// Licensed under the MIT License.
+
+using System;
+using System.Runtime.CompilerServices;
+using System.Runtime.InteropServices;
+
+namespace WinRT.Interop
+{
+    /// <summary>IIDs for common COM/WinRT interfaces.</summary>
+#if EMBED
+    internal
+#else 
+    public
+#endif
+    static class IID
+    {
+<#
+var entries = new (string Name, string IID, bool IsPublic)[]
+{
+    ("IUnknown", "00000000-0000-0000-C000-000000000046", true),
+    ("IInspectable", "AF86E2E0-B12D-4C6A-9C5A-D7AA65101E90", true),
+    ("IWeakReference", "00000037-0000-0000-C000-000000000046", false),
+    ("IWeakReferenceSource", "00000038-0000-0000-C000-000000000046", false),
+    ("IReferenceTracker", "11D3B13A-180E-4789-A8BE-7712882893E6", false),
+    ("IReferenceTrackerTarget", "64BD43F8-BFEE-4EC4-B7EB-2935158DAE21", false),
+    ("IActivationFactory", "00000035-0000-0000-C000-000000000046", true),
+    ("IAgileObject", "94EA2B94-E9CC-49E0-C0FF-EE64CA8F5B90", false),
+    ("IMarshal", "00000003-0000-0000-C000-000000000046", true),
+    ("IBuffer", "905A0FE0-BC53-11DF-8C49-001E4FC686DA", true),
+    ("IBufferByteAccess", "905A0FEF-BC53-11DF-8C49-001E4FC686DA", true),
+    ("IContextCallback", "000001DA-0000-0000-C000-000000000046", false),
+    ("ICallbackWithNoReentrancyToApplicationSTA", "0A299774-3E4E-FC42-1D9D-72CEE105CA57", false),
+    ("IErrorInfo", "1CF2B120-547D-101B-8E65-08002B2BD119", false),
+    ("ISupportErrorInfo", "DF0B3D60-548F-101B-8E65-08002B2BD119", false),
+    ("ILanguageExceptionErrorInfo", "04A2DBF3-DF83-116C-0946-0812ABF6E07D", false),
+    ("IRestrictedErrorInfo", "82BA7092-4C88-427D-A7BC-16DD93FEB67E", false),
+    ("MUX_INotifyCollectionChangedEventArgsFactory", "5108EBA4-4892-5A20-8374-A96815E0FD27", false),
+    ("WUX_INotifyCollectionChangedEventArgsFactory", "b30c3e3a-df8d-44a5-9a38-7ac0d08ce63d", false),
+    ("MUX_INotifyCollectionChangedEventArgs", "DA049FF2-D2E0-5FE8-8C7B-F87F26060B6F", false),
+    ("WUX_INotifyCollectionChangedEventArgs", "4CF68D33-E3F2-4964-B85E-945B4F7E2F21", false),
+    ("MUX_PropertyChangedEventArgsRuntimeClassFactory", "7C0C27A8-0B41-5070-B160-FC9AE960A36C", false),
+    ("WUX_PropertyChangedEventArgsRuntimeClassFactory", "6DCC9C03-E0C7-4EEE-8EA9-37E3406EEB1C", false),
+    ("DataErrorsChangedEventArgsRuntimeClassFactory", "62D0BD1E-B85F-5FCC-842A-7CB0DDA37FE5", false),
+    ("UriRuntimeClassFactory", "44A9796F-723E-4FDF-A218-033E75B0C084", false),
+    ("INotifyDataErrorInfo", "0EE6C2CC-273E-567D-BC0A-1DD87EE51EBA", false),
+    ("INotifyPropertyChanged", "90B17601-B065-586E-83D9-9ADC3A695284", false),
+    ("INotifyCollectionChanged", "530155E1-28A5-5693-87CE-30724D95A06D", false),
+    ("ICommand", "E5AF3542-CA67-4081-995B-709DD13792DF", false),
+    ("IGlobalInterfaceTable", "00000146-0000-0000-C000-000000000046", false),
+    ("PropertyChangedEventHandler", "E3DE52F6-1E32-5DA6-BB2D-B5B6096C962D", false),
+    ("NotifyCollectionChangedEventHandler", "8B0909DC-2005-5D93-BF8A-725F017BAA8D", false),
+    ("EventHandler", "c50898f6-c536-5f47-8583-8b2c2438a13b", false)
+};
+
+for (int i = 0; i < entries.Length; i++)
+{
+    if (i > 0) WriteLine("");
+
+    var bytes = new Guid(entries[i].IID).ToByteArray();
+    var hex = bytes.Select(b => $"0x{b.ToString("X2").ToUpperInvariant()}").ToArray();
+    var modifier = entries[i].IsPublic ? "public" : "internal";
+#>
+        /// <summary>The IID for <c><#=entries[i].Name#></c> (<#=entries[i].IID#>).</summary>
+        <#=modifier#> static ref readonly Guid IID_<#=entries[i].Name#>
+        {
+            [MethodImpl(MethodImplOptions.AggressiveInlining)]   
+            get
+            {
+                ReadOnlySpan<byte> data = new byte[]
+                {
+                    <#=hex[0]#>, <#=hex[1]#>, <#=hex[2]#>, <#=hex[3]#>,
+                    <#=hex[4]#>, <#=hex[5]#>,
+                    <#=hex[6]#>, <#=hex[7]#>,
+                    <#=hex[8]#>,
+                    <#=hex[9]#>,
+                    <#=hex[10]#>,
+                    <#=hex[11]#>,
+                    <#=hex[12]#>,
+                    <#=hex[13]#>,
+                    <#=hex[14]#>,
+                    <#=hex[15]#>
+                };
+
+                return ref Unsafe.As<byte, Guid>(ref MemoryMarshal.GetReference(data));
+            }
+        }
+<#
+}
+#>
+    }
 }