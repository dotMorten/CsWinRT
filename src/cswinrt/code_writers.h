#pragma once

#include <functional>
#include <set>
#include <filesystem>
#include <iostream>

namespace cswinrt
{
    using namespace winmd::reader;

    static const struct
    {
        char const* csharp;
        char const* dotnet;
    }
    type_mappings[] =
    {
        {"bool", "Boolean"},
        {"char", "Char"},
        {"sbyte", "SByte"},
        {"byte", "Byte"},
        {"short", "Int16"},
        {"ushort", "UInt16"},
        {"int", "Int32"},
        {"uint", "UInt32"},
        {"long", "Int64"},
        {"ulong", "UInt64"},
        {"float", "Float"},
        {"double", "Double"},
        {"string", "String"},
    };

    auto to_csharp_type(fundamental_type type)
    {
        return type_mappings[(int)type].csharp;
    }

    auto to_dotnet_type(fundamental_type type)
    {
        return type_mappings[(int)type].dotnet;
    }

    auto get_delegate_type_suffix(fundamental_type type)
    {
        if (type == fundamental_type::String)
        {
            return "String";
        }
        return type_mappings[(int)type].dotnet;
    }

    static uint32_t get_vmethod_index(TypeDef const& type, MethodDef const& method)
    {
        uint32_t const vtable_base = type.MethodList().first.index();
        uint32_t const vtable_index = method.index() - vtable_base;
        return vtable_index;
    }

    static std::string get_vmethod_name(writer& w, TypeDef const& type, MethodDef const& method)
    {
        return w.write_temp("%_%", method.Name(), get_vmethod_index(type, method));
    }

    bool is_type_blittable(type_semantics const& semantics)
    {
        return call(semantics,
            [&](object_type)
            {
                return false;
            },
            [&](type_definition const& type)
            {
                switch (get_category(type))
                {
                    case category::enum_type:
                        return true;
                    case category::struct_type:
                        if (auto mapping = get_mapped_type(type.TypeNamespace(), type.TypeName()))
                        {
                            return !mapping->requires_marshaling;
                        }

                        for (auto&& field : type.FieldList())
                        {
                            if (!is_type_blittable(get_type_semantics(field.Signature().Type())))
                            {
                                return false;
                            }
                        }
                        return true;
                    default:
                        return false;
                }
            },
            [&](generic_type_instance const& /*type*/)
            {
                return false;
            },
            [&](fundamental_type const& type)
            {
                return (type != fundamental_type::String) && 
                    (type != fundamental_type::Char) &&
                    (type != fundamental_type::Boolean);
            },
            [&](auto&&)
            {
                return true;
            });
    }

    bool is_value_type(type_semantics const& semantics)
    {
        return call(semantics,
            [&](object_type)
            {
                return false;
            },
            [&](type_definition const& type)
            {
                switch (get_category(type))
                {
                    case category::enum_type:
                        return true;
                    case category::struct_type:
                        if (auto mapping = get_mapped_type(type.TypeNamespace(), type.TypeName()))
                        {
                            return true;
                        }

                        for (auto&& field : type.FieldList())
                        {
                            if (!is_value_type(get_type_semantics(field.Signature().Type())))
                            {
                                return false;
                            }
                        }
                        return true;
                    default:
                        return false;
                }
            },
            [&](generic_type_instance const& /*type*/)
            {
                return false;
            },
            [&](fundamental_type const& type)
            {
                return (type != fundamental_type::String);
            },
            [&](auto&&)
            {
                return true;
            });
    }

    void write_fundamental_type(writer& w, fundamental_type type)
    {
        w.write(to_csharp_type(type));
    }

    void write_projection_type(writer& w, type_semantics const& semantics);
    void write_projection_type_for_name_type(writer& w, type_semantics const& semantics, typedef_name_type const& nameType);

    void write_generic_type_name_base(writer& w, uint32_t index)
    {
        write_projection_type(w, w.get_generic_arg_scope(index).first);
    }

    void write_generic_type_name(writer& w, uint32_t index)
    {
        w.write_generic_type_name_custom ?
            w.write_generic_type_name_custom(w, index) :
            write_generic_type_name_base(w, index);
    }

    template<typename TAction, typename TResult = std::invoke_result_t<TAction, type_definition>>
    TResult for_typedef(writer& w, type_semantics const& semantics, TAction action)
    {
        return call(semantics,
            [&](type_definition const& type)
            {
                return action(type);
            },
            [&](generic_type_instance const& type)
            {
                auto guard{ w.push_generic_args(type) };
                return action(type.generic_type);
            },
            [](auto)
            {
                throw_invalid("type definition expected");
                #pragma warning(disable:4702)
                return TResult();
            });
    }

    void write_typedef_name(writer& w, type_definition const& type, typedef_name_type const& nameType = typedef_name_type::Projected, bool forceWriteNamespace = false)
    {
        bool authoredType = settings.component && settings.filter.includes(type);
        auto typeNamespace = type.TypeNamespace();
        auto typeName = type.TypeName();
        if (auto proj = get_mapped_type(typeNamespace, typeName))
        {
            typeNamespace = proj->mapped_namespace;
            typeName = proj->mapped_name;
        }

        // Exclusive interfaces for authored types only exist in the CCW impl namepsace.
        // For the default interface, if the projected name is requested, use the class type.
        // For other exclusive interfaces, if the projected name is requested, use the CCW type.
        bool use_exclusive_to_type = false;
        TypeDef exclusive_to_type;
        typedef_name_type name_type_to_write = nameType;
        if (authoredType && is_exclusive_to(type) && name_type_to_write == typedef_name_type::Projected)
        {
            auto exclusive_to_attr = get_attribute(type, "Windows.Foundation.Metadata", "ExclusiveToAttribute");
            auto sig = exclusive_to_attr.Value();
            auto const& fixed_args = sig.FixedArgs();
            XLANG_ASSERT(fixed_args.size() == 1);
            auto sys_type = std::get<ElemSig::SystemType>(std::get<ElemSig>(fixed_args[0].value).value);
            exclusive_to_type = type.get_cache().find_required(sys_type.name);

            try
            {
                if (auto default_interface = get_default_interface(exclusive_to_type))
                {
                    for_typedef(w, get_type_semantics(default_interface), [&](auto&& interface_type)
                        {
                            use_exclusive_to_type = (type == interface_type);
                        });
                }
            }
            catch (const std::invalid_argument&)
            {
            }

            if (!use_exclusive_to_type)
            {
                name_type_to_write = typedef_name_type::CCW;
            }
        }

        if (forceWriteNamespace || 
            (typeNamespace != w._current_namespace) ||
            (name_type_to_write == typedef_name_type::Projected && (w._in_abi_namespace || w._in_abi_impl_namespace)) ||
            (name_type_to_write == typedef_name_type::ABI && !w._in_abi_namespace) ||
            (name_type_to_write == typedef_name_type::CCW && authoredType && !w._in_abi_impl_namespace) ||
            (name_type_to_write == typedef_name_type::CCW && !authoredType && (w._in_abi_namespace || w._in_abi_impl_namespace)))
        {
            w.write("global::");
            if (name_type_to_write == typedef_name_type::ABI)
            {
                w.write("ABI.");
            }
            else if (authoredType && name_type_to_write == typedef_name_type::CCW)
            {
                w.write("ABI.Impl.");
            }

            w.write("%.", typeNamespace);
        }

        if (use_exclusive_to_type)
        {
            w.write("@", exclusive_to_type.TypeName());
        }
        else
        {
            w.write("@", typeName);
        }
    }

    void write_type_params(writer& w, TypeDef const& type)
    {
        if (distance(type.GenericParam()) == 0)
        {
            return;
        }
        separator s{ w };
        uint32_t index = 0;
        w.write("<%>", bind_each([&](writer& w, GenericParam const& /*gp*/)
            { s(); write_generic_type_name(w, index++); }, type.GenericParam()));
    }

    void write_type_name(writer& w, type_semantics const& semantics, typedef_name_type const& nameType = typedef_name_type::Projected, bool forceWriteNamespace = false)
    {
        for_typedef(w, semantics, [&](auto type)
        {
            write_typedef_name(w, type, nameType, forceWriteNamespace);
            write_type_params(w, type);
        });
    }

    auto write_type_name_temp(writer& w, type_semantics const& type, char const* format = "%", typedef_name_type const& nameType = typedef_name_type::Projected)
    {
        return w.write_temp(format, bind<write_type_name>(type, nameType, false));
    }

    void write_projection_type_for_name_type(writer& w, type_semantics const& semantics, typedef_name_type const& nameType)
    {
        call(semantics,
            [&](object_type) { w.write("object"); },
            [&](guid_type) { w.write("Guid"); },
            [&](type_type) { w.write("Type"); },
            [&](type_definition const& type) { write_typedef_name(w, type, nameType); },
            [&](generic_type_index const& var) { write_generic_type_name(w, var.index); },
            [&](generic_type_instance const& type)
            {
                auto guard{ w.push_generic_args(type) };
                w.write("%<%>",
                    bind<write_projection_type_for_name_type>(type.generic_type, nameType),
                    bind_list<write_projection_type_for_name_type>(", ", type.generic_args, nameType));
            },
            [&](generic_type_param const& param) { w.write(param.Name()); },
            [&](fundamental_type const& type) { write_fundamental_type(w, type); });
    }

    void write_projection_type(writer& w, type_semantics const& semantics)
    {
        write_projection_type_for_name_type(w, semantics, typedef_name_type::Projected);
    }

    void write_projection_ccw_type(writer& w, type_semantics const& semantics)
    {
        write_projection_type_for_name_type(w, semantics, typedef_name_type::CCW);
    }

    bool is_keyword(std::string_view str)
    {
        static constexpr std::string_view keywords[] =
        {
            "abstract",  "as",       "base",     "bool",       "break",     "byte",
            "case",      "catch",    "char",     "checked",    "class",     "const",
            "continue",  "decimal",  "default",  "delegate",   "do",        "double",
            "else",      "enum",     "event",    "explicit",   "extern",    "false",
            "finally",   "fixed",    "float",    "for",        "foreach",   "goto",
            "if",        "implicit", "in",       "int",        "interface", "internal",
            "is",        "lock",     "long",     "namespace",  "new",       "null",
            "object",    "operator", "out",      "override",   "params",    "private",
            "protected", "public",   "readonly", "ref",        "return",    "sbyte",
            "sealed",    "short",    "sizeof",   "stackalloc", "static",    "string",
            "struct",    "switch",   "this",     "throw",      "true",      "try",
            "typeof",    "uint",     "ulong",    "unchecked",  "unsafe",    "ushort",
            "using",     "virtual",  "void",     "volatile",   "while"
        };
#if 0
        assert(std::is_sorted(std::begin(keywords), std::end(keywords)));
#endif
        return std::binary_search(std::begin(keywords), std::end(keywords), str);
    }

    void write_escaped_identifier(writer& w, std::string_view identifier)
    {
        if (is_keyword(identifier))
        {
            w.write("@");
        }
        w.write(identifier);
    }

    void write_parameter_name(writer& w, method_signature::param_t const& param)
    {
        write_escaped_identifier(w, param.first.Name());
    }

    void write_parameter_name_with_modifier(writer& w, method_signature::param_t const& param)
    {
        switch (get_param_category(param))
        {
        case param_category::ref:
            w.write("in ");
            break;
        case param_category::out:
        case param_category::receive_array:
            w.write("out ");
            break;
        default:
            break;
        }
        write_parameter_name(w, param);
    }

    void write_projection_parameter_type(writer& w, method_signature::param_t const& param)
    {
        auto semantics = get_type_semantics(param.second->Type());

        switch (get_param_category(param))
        {
        case param_category::in:
            w.write("%", bind<write_projection_type>(semantics));
            break;
        case param_category::ref:
            w.write("in %", bind<write_projection_type>(semantics));
            break;
        case param_category::out:
            w.write("out %", bind<write_projection_type>(semantics));
            break;
        case param_category::pass_array:
        case param_category::fill_array:
            w.write("%[]", bind<write_projection_type>(semantics));
            break;
        case param_category::receive_array:
            w.write("out %[]", bind<write_projection_type>(semantics));
            break;
        }
    }

    void write_projected_signature(writer& w, TypeSig const& type_sig)
    {
        write_projection_type(w, get_type_semantics(type_sig));
        if(type_sig.is_szarray()) w.write("[]");
    };

    void write_projection_return_type(writer& w, method_signature const& signature)
    {
        if (auto return_sig = signature.return_signature())
        {
            write_projected_signature(w, return_sig.Type());
        }
        else
        {
            w.write("void");
        }
    }

    void write_projection_parameter(writer& w, method_signature::param_t const& param)
    {
        w.write("% %",
            bind<write_projection_parameter_type>(param),
            bind<write_parameter_name>(param));
    }

    void write_abi_type(writer& w, type_semantics const& semantics)
    {
        call(semantics,
            [&](object_type) { w.write("IntPtr"); },
            [&](guid_type) { w.write("Guid"); },
            [&](type_type) { throw_invalid("System.Type not implemented"); },
            [&](type_definition const& type)
            {
                switch (get_category(type))
                {
                    case category::enum_type:
                        write_type_name(w, type);
                        break;

                    case category::struct_type:
                        write_type_name(w, type, !is_type_blittable(semantics) ? typedef_name_type::ABI : typedef_name_type::Projected);
                        break;

                    default:
                        w.write("IntPtr");
                        break;
                };
            },
            [&](generic_type_index const& var)
            {
                write_generic_type_name(w, var.index);
            },
            [&](generic_type_instance const&)
            {
                w.write("IntPtr");
            },
            [&](generic_type_param const& param)
            {
                w.write(param.Name());
            },
            [&](fundamental_type type)
            {
                if (type == fundamental_type::String)
                {
                    w.write("IntPtr");
                }
                else
                {
                    if (type == fundamental_type::Boolean)
                    {
                        type = fundamental_type::UInt8;
                    }
                    if (type == fundamental_type::Char)
                    {
                        type = fundamental_type::UInt16;
                    }
                    write_fundamental_type(w, type);
                }
            });
    }

    void write_abi_parameter(writer& w, method_signature::param_t const& param)
    {
        auto semantics = get_type_semantics(param.second->Type());
        auto param_name = w.write_temp("%", bind<write_parameter_name>(param));
        switch (get_param_category(param))
        {
        case param_category::in:
            w.write(", % %", bind<write_abi_type>(semantics), param_name);
            break;
        case param_category::ref:
            w.write(settings.netstandard_compat ? ", in % %" : ", %* %", bind<write_abi_type>(semantics), param_name);
            break;
        case param_category::out:
            w.write(settings.netstandard_compat ? ", out % %" : ", %* %", bind<write_abi_type>(semantics), param_name);
            break;
        case param_category::pass_array:
        case param_category::fill_array:
            w.write(", int __%Size, IntPtr %", param_name, param_name);
            break;
        case param_category::receive_array:
            w.write(settings.netstandard_compat ? ", out int __%Size, out IntPtr %" : ", int* __%Size, IntPtr* %", param_name, param_name);
            break;
        }
    }
    
    void write_abi_parameter_type(writer& w, method_signature::param_t const& param)
    {
        auto semantics = get_type_semantics(param.second->Type());
        switch (get_param_category(param))
        {
        case param_category::in:
            w.write(", %", bind<write_abi_type>(semantics));
            break;
        case param_category::ref:
            w.write(", in %", bind<write_abi_type>(semantics));
            break;
        case param_category::out:
            w.write(", out %", bind<write_abi_type>(semantics));
            break;
        case param_category::pass_array:
        case param_category::fill_array:
            w.write(", int, IntPtr");
            break;
        case param_category::receive_array:
            w.write(", out int, out IntPtr");
            break;
        }
    } 

    void write_abi_parameter_type_pointer(writer& w, method_signature::param_t const& param)
    {
        auto semantics = get_type_semantics(param.second->Type());
        switch (get_param_category(param))
        {
        case param_category::in:
            w.write(", %", bind<write_abi_type>(semantics));
            break;
        case param_category::ref:
            w.write(", %*", bind<write_abi_type>(semantics));
            break;
        case param_category::out:
            w.write(", %*", bind<write_abi_type>(semantics));
            break;
        case param_category::pass_array:
        case param_category::fill_array:
            w.write(", int, IntPtr");
            break;
        case param_category::receive_array:
            w.write(", int*, IntPtr*");
            break;
        }
    }

    void write_abi_return(writer& w, method_signature const& signature)
    {
        if (auto return_sig = signature.return_signature())
        {
            auto semantics = get_type_semantics(return_sig.Type());
            auto return_param = w.write_temp("%", bind<write_escaped_identifier>(signature.return_param_name()));
            if (settings.netstandard_compat)
            {
                return_sig.Type().is_szarray() ?
                    w.write(", out int __%Size, out IntPtr %", signature.return_param_name(), return_param) :
                    w.write(", out % %", bind<write_abi_type>(semantics), return_param);
            }
            else
            {
                return_sig.Type().is_szarray() ?
                    w.write(", int* __%Size, IntPtr* %", signature.return_param_name(), return_param) :
                    w.write(", %* %", bind<write_abi_type>(semantics), return_param);
            }
        }
    }

    void write_abi_return_type(writer& w, method_signature const& signature)
    {
        if (auto return_sig = signature.return_signature())
        {
            auto semantics = get_type_semantics(return_sig.Type());
            return_sig.Type().is_szarray() ?
                w.write(", out int, out IntPtr") :
                w.write(", out %", bind<write_abi_type>(semantics));
        }
    }

    void write_abi_return_type_pointer(writer& w, method_signature const& signature)
    {
        if (auto return_sig = signature.return_signature())
        {
            auto semantics = get_type_semantics(return_sig.Type());
            return_sig.Type().is_szarray() ?
                w.write(", int*, IntPtr*") :
                w.write(", %*", bind<write_abi_type>(semantics));
        }
    }

    void write_abi_parameters(writer& w, method_signature const& signature)
    {
        w.write("IntPtr thisPtr");
        for (auto&& param : signature.params())
        {
            write_abi_parameter(w, param);
        }
        write_abi_return(w, signature);
    }

    void write_abi_parameter_types(writer& w, method_signature const& signature)
    {
        w.write("IntPtr");
        for (auto&& param : signature.params())
        {
            write_abi_parameter_type(w, param);
        }
        write_abi_return_type(w, signature);
    }

    void write_abi_parameter_types_pointer(writer& w, method_signature const& signature)
    {
        w.write("IntPtr");
        for (auto&& param : signature.params())
        {
            write_abi_parameter_type_pointer(w, param);
        }
        write_abi_return_type_pointer(w, signature);
    }

    bool abi_signature_has_generic_parameters(writer& w, method_signature const& signature)
    {
        bool signature_has_generic_parameters{};

        writer::write_generic_type_name_guard g(w, [&](writer& /*w*/, uint32_t /*index*/) {
            signature_has_generic_parameters = true;
            });

        auto _ = w.write_temp("%", bind<write_abi_parameters>(signature));
        return signature_has_generic_parameters;
    }

    template<typename write_params>
    void write_event_params(writer& w, row_base<Event>::value_type const& evt, write_params params)
    {
        method_signature add_sig{ std::get<0>(get_event_methods(evt)) };
        auto semantics = get_type_semantics(add_sig.params().at(0).second->Type());

        if (auto td = std::get_if<type_definition>(&semantics))
        {
            method_signature invoke_sig{ get_delegate_invoke(*td) };
            if (invoke_sig.params().size() > 0)
            {
                params(w, invoke_sig);
            }
        }
        else if (auto gti = std::get_if<generic_type_instance>(&semantics))
        {
            auto guard{ w.push_generic_args(*gti) };
            method_signature invoke_sig{ get_delegate_invoke(gti->generic_type) };
            params(w, invoke_sig);
        }
    }

    void write_event_param_types(writer& w, row_base<Event>::value_type const& evt)
    {
        auto write_params = [](writer& w, method_signature const& invoke_sig)
        {
            w.write("<%>", bind_list<write_projection_parameter_type>(", ", invoke_sig.params()));
        };
        write_event_params(w, evt, write_params);
    }

    void write_delegate_abi_call(writer& w, TypeDef const& type, std::string_view call, std::string_view name)
    {
        w.write("%%.%(%)",
            bind<write_typedef_name>(type, typedef_name_type::ABI, false),
            bind<write_type_params>(type),
            call, name);
    }

    void write_object_marshal_from_abi(writer& w, type_semantics const& param_type, TypeDef const& type, std::string_view name, bool is_boxed = false)
    {
        switch (get_category(type))
        {
        case category::enum_type:
        {
            if (is_boxed)
            {
                w.write("(%)", bind<write_type_name>(type, typedef_name_type::Projected, false));
            }
            w.write("%", name);
            return;
        }
        case category::delegate_type:
        {
            write_delegate_abi_call(w, type, "FromAbi", name);
            return;
        }
        case category::struct_type:
        {
            if (is_type_blittable(param_type))
            {
                w.write("%", name);
            }
            else
            {
                w.write("%.FromAbi(%)", bind<write_type_name>(param_type, typedef_name_type::ABI, true), name);
            }
            return;
        }
        case category::interface_type:
        {
            w.write("MarshalInterface<%>.FromAbi(%)",
                bind<write_type_name>(type, typedef_name_type::Projected, false),
                name);
            return;
        }
        case category::class_type:
        {
            w.write("%.FromAbi(%)",
                bind<write_projection_type>(param_type),
                name);
            return;
        }
        }
    }

    void write_fundamental_marshal_to_abi(writer& w, fundamental_type type, std::string_view name)
    {
        switch (type)
        {
        case fundamental_type::String:
            w.write("%.Handle", name);
            break;
        case fundamental_type::Boolean:
            w.write("(byte)(% ? 1 : 0)", name);
            break;
        case fundamental_type::Char:
            w.write("(ushort)%", name);
            break;
        default:
            w.write("%", name);
            break;
        }
    }

    void write_fundamental_marshal_from_abi(writer& w, fundamental_type type, std::string_view name, bool is_boxed = false)
    {
        if (type == fundamental_type::String)
        {
            w.write(R"(MarshalString.FromAbi(%))", name);
        }
        else if (type == fundamental_type::Boolean)
        {
            w.write(is_boxed ? "((byte)(object)% != 0)" : "(% != 0)", name);
        }
        else if (type == fundamental_type::Char)
        {
            w.write(is_boxed ? "(char)(ushort)(object)%" : "(char)%", name);
        }
        else if (is_boxed)
        {
            w.write("(%)(object)%", bind<write_fundamental_type>(type), name);
        }
        else
        {
            w.write("%", name);
        }
    }

    void write_class_modifiers(writer& w, TypeDef const& type)
    {
        if (is_static(type))
        {
            w.write("static ");
            return;
        }

        if (type.Flags().Sealed())
        {
            w.write("sealed ");
        }
    }

    void write_method(writer& w, method_signature signature, std::string_view method_name,
        std::string_view return_type, std::string_view method_target,
        std::string_view access_spec = ""sv, std::string_view method_spec = ""sv,
        std::string_view platform_attribute = ""sv)
    {
        w.write(R"(
%%%% %(%) => %.%(%);
)",
            platform_attribute, 
            access_spec,
            method_spec,
            return_type,
            method_name,
            bind_list<write_projection_parameter>(", ", signature.params()),
            method_target,
            method_name,
            bind_list<write_parameter_name_with_modifier>(", ", signature.params())
        );
    }

    void write_explicitly_implemented_method_for_abi(writer& w, MethodDef const& method,
        std::string_view return_type, TypeDef const& method_interface, std::string_view method_target)
    {
        method_signature signature{ method };
        w.write(R"(
% %.%(%) => %.%(%);
)",
            return_type,
            bind<write_type_name>(method_interface, typedef_name_type::Projected, false),
            method.Name(),
            bind_list<write_projection_parameter>(", ", signature.params()),
            method_target,
            method.Name(),
            bind_list<write_parameter_name_with_modifier>(", ", signature.params())
        );
    }

    void write_class_method(writer& w, MethodDef const& method, TypeDef const& class_type, 
        bool is_overridable, bool is_protected, std::string_view interface_member, std::string_view platform_attribute)
    {
        if (method.SpecialName())
        {
            return;
        }

        auto access_spec = is_protected || is_overridable ? "protected " : "public ";
        std::string method_spec = "";

        // If this interface is overridable but the type is sealed, don't mark the member as virtual.
        // The C# compiler errors out about declaring a virtual member in a sealed class.
        if (is_overridable && !class_type.Flags().Sealed())
        {
            // All overridable methods in the WinRT type system have protected visibility.
            access_spec = "protected ";
            method_spec = "virtual ";
        }

        method_signature signature{ method };

        auto raw_return_type = w.write_temp("%", [&](writer& w) {
            write_projection_return_type(w, signature);
        });
        auto return_type = raw_return_type;
        if (method.Name() == "ToString")
        {
            method_spec += "new ";
            if (signature.params().empty())
            {
                if (auto ret = signature.return_signature())
                {
                    auto semantics = get_type_semantics(ret.Type());
                    if (auto ft = std::get_if<fundamental_type>(&semantics))
                    {
                        if (*ft == fundamental_type::String)
                        {
                            method_spec = "override ";
                            return_type = "string";
                        }
                    }
                }
            }
        }

        write_method(w, signature, method.Name(), return_type, interface_member, access_spec, method_spec, platform_attribute);

        if (is_overridable || !is_exclusive_to(method.Parent()))
        {
            w.write(R"(
%% %.%(%) => %(%);)",
                platform_attribute,
                bind<write_projection_return_type>(signature),
                bind<write_type_name>(method.Parent(), typedef_name_type::CCW, false),
                method.Name(),
                bind_list<write_projection_parameter>(", ", signature.params()),
                method.Name(),
                bind_list<write_parameter_name_with_modifier>(", ", signature.params())
            );
        }
    }

    void write_property(writer& w, std::string_view external_prop_name, std::string_view prop_name,
        std::string_view prop_type, std::string_view getter_target, std::string_view setter_target,
        std::string_view access_spec = ""sv, std::string_view method_spec = ""sv,
        std::string_view getter_platform = ""sv, std::string_view setter_platform = ""sv)
    {
        if (setter_target.empty())
        {
            w.write(R"(
%%%% % => %.%;
)",
                getter_platform,
                access_spec,
                method_spec,
                prop_type,
                external_prop_name,
                getter_target,
                prop_name);
            return;
        }

        std::string_view property_platform = ""sv;
        if (getter_platform == setter_platform)
        {
            property_platform = getter_platform;
            getter_platform = ""sv;
            setter_platform = ""sv;
        }

        w.write(R"(
%%%% %
{
%get => %.%;
%set => %.% = value;
}
)",
            property_platform,
            access_spec,
            method_spec,
            prop_type,
            external_prop_name,
            getter_platform, 
            getter_target,
            prop_name,
            setter_platform,
            setter_target,
            prop_name);
    }

    std::string write_as_cast(writer& w, TypeDef const& iface, bool as_abi)
    {
        if (settings.netstandard_compat)
        {
            return w.write_temp(as_abi ? "As<%>()" : "AsInternal(new InterfaceTag<%>())",
                bind<write_type_name>(iface, as_abi ? typedef_name_type::ABI : typedef_name_type::Projected, false));
        }
        else
        {
            return w.write_temp("((%)(IWinRTObject)this)", bind<write_type_name>(iface, typedef_name_type::Projected, false));
        }
    }

    void write_lazy_interface_initialization(writer& w, TypeDef const& type)
    {
        for (auto&& ii : type.InterfaceImpl())
        {
            if (has_attribute(ii, "Windows.Foundation.Metadata", "DefaultAttribute"))
            {
                continue;
            }

            for_typedef(w, get_type_semantics(ii.Interface()), [&](auto interface_type)
            {
                auto interface_name = write_type_name_temp(w, interface_type);
                auto interface_abi_name = write_type_name_temp(w, interface_type, "%", typedef_name_type::ABI);

                if (settings.netstandard_compat)
                {
                    w.write(R"(
{typeof(%), new Lazy<%>(() => new %(GetReferenceForQI()))},)",
                        interface_name,
                        interface_abi_name,
                        interface_abi_name);
                }
                else
                {
                    w.write(R"(
{typeof(%), new Lazy<%>(() => (%)(object)new SingleInterfaceOptimizedObject(typeof(%), _inner ?? ((IWinRTObject)this).NativeObject))},)",
                        interface_name,
                        interface_name,
                        interface_name,
                        interface_name);
                }
            });
        }
    }

    std::string write_explicit_name(writer& w, TypeDef const& iface, std::string_view name)
    {
        return w.write_temp("%.%", write_type_name_temp(w, iface), name);
    }

    std::string write_prop_type(writer& w, Property const& prop)
    {
        return w.write_temp("%", bind<write_projected_signature>(prop.Type().Type()));
    }

    void write_explicitly_implemented_property_for_abi(writer& w, Property const& prop, TypeDef const& iface, bool as_abi)
    {
        auto prop_target = write_as_cast(w, iface, as_abi);
        auto [getter, setter] = get_property_methods(prop);
        auto getter_target = getter ? prop_target : "";
        auto setter_target = setter ? prop_target : "";
        write_property(w, write_explicit_name(w, iface, prop.Name()), prop.Name(),
            write_prop_type(w, prop), getter_target, setter_target);
    }

    void write_event(writer& w, std::string_view external_event_name, Event const& event, std::string_view event_target,
        std::string_view access_spec = ""sv, std::string_view method_spec = ""sv, std::string_view platform_attribute = ""sv)
    {
        auto event_type = w.write_temp("%", bind<write_type_name>(get_type_semantics(event.EventType()), typedef_name_type::Projected, false));

        // ICommand has a lower-fidelity type mapping where the type of the event handler doesn't project one-to-one
        // so we need to hard-code mapping the event handler from the mapped WinRT type to the correct .NET type.
        if (event.Name() == "CanExecuteChanged" && event_type == "global::System.EventHandler<object>")
        {
            event_type = "global::System.EventHandler";
        }

        w.write(R"(
%%%event % %
{
add => %.% += value;
remove => %.% -= value;
}
)",
            platform_attribute,
            access_spec,
            method_spec,
            event_type,
            external_event_name,
            event_target,
            event.Name(),
            event_target,
            event.Name());
    }

    void write_explicitly_implemented_event_for_abi(writer& w, Event const& evt, TypeDef const& iface, bool as_abi)
    {
        write_event(w, write_explicit_name(w, iface, evt.Name()), evt, write_as_cast(w, iface, as_abi));
    }

    void write_class_event(writer& w, Event const& event, bool is_overridable, bool is_protected, std::string_view interface_member, std::string_view platform_attribute = ""sv)
    {
        auto visibility = "public ";

        if (is_protected)
        {
            visibility = "protected ";
        }

        if (is_overridable)
        {
            visibility = "protected virtual ";
        }
        write_event(w, event.Name(), event, interface_member, visibility, ""sv, platform_attribute);

        if (is_overridable || !is_exclusive_to(event.Parent()))
        {
            write_event(w, w.write_temp("%.%", bind<write_type_name>(event.Parent(), typedef_name_type::CCW, false), event.Name()), event, "this", ""sv, ""sv, platform_attribute);
        }
    }

    auto write_custom_attribute_args(writer& w, CustomAttribute const& attribute, CustomAttributeSig const& signature)
    {
        auto write_fixed_arg = [&](writer & w, FixedArgSig arg)
        {
            if (std::holds_alternative<std::vector<ElemSig>>(arg.value))
            {
                throw_invalid("ElemSig list unexpected");
            }
            auto&& arg_value = std::get<ElemSig>(arg.value);

            call(arg_value.value,
                [&](ElemSig::SystemType system_type)
                {
                    auto arg_type = attribute.get_cache().find_required(system_type.name);
                    if (is_static(arg_type))
                    {
                        w.write("typeof(%)", bind<write_projection_type>(arg_type));
                    }
                    else
                    {
                        w.write("typeof(%)", bind<write_projection_ccw_type>(arg_type));
                    }
                },
                [&](ElemSig::EnumValue enum_value)
                {
                    if (enum_value.type.m_typedef.TypeName() == "AttributeTargets")
                    {
                        std::vector<std::string> values;
                        auto value = std::get<uint32_t>(enum_value.value);
                        if (value == 4294967295)
                        {
                            values.emplace_back("All");
                        }
                        else
                        {
                            static struct
                            {
                                uint32_t value;
                                char const* name;
                            }
                            attribute_target_enums[] =
                            {
                                { 1, "Delegate" },
                                { 2, "Enum" },
                                { 4, "Event" },
                                { 8, "Field" },
                                { 16, "Interface" },
                                { 64, "Method" },
                                { 128, "Parameter" },
                                { 256, "Property" },
                                { 512, "Class" },   // "RuntimeClass"
                                { 1024, "Struct" },
                                { 2048, "All" },    // "InterfaceImpl"
                                { 8192, "Struct" }, // "ApiContract"
                            };
                            for (auto&& target_enum : attribute_target_enums)
                            {
                                if (value & target_enum.value)
                                {
                                    values.emplace_back(target_enum.name);
                                }
                            }
                        }
                        w.write("%",
                            bind_list([](writer& w, auto&& value) { w.write("AttributeTargets.%", value); },
                                " | ", values));
                    }
                    else for (auto field : enum_value.type.m_typedef.FieldList())
                    {
                        if (field.Name() == "value__") continue;
                        auto field_value = field.Constant().Value();
                        if (std::visit([&](auto&& v) { return Constant::constant_type{ v } == field_value; }, enum_value.value))
                        {
                            w.write("%.%",
                                bind<write_projection_type>(enum_value.type.m_typedef),
                                field.Name());
                        }
                    }
                },
                [&](std::string_view type_name)
                {
                    w.write("\"%\"", type_name);
                },
                [&](auto&&)
                {
                    if (auto uint32_value = std::get_if<uint32_t>(&arg_value.value))
                    {
                        w.write("%u", *uint32_value);
                    }
                    else if (auto int32_value = std::get_if<int32_t>(&arg_value.value))
                    {
                        w.write(*int32_value);
                    }
                    else if (auto uint64_value = std::get_if<uint64_t>(&arg_value.value))
                    {
                        w.write(*uint64_value);
                    }
                    else if (auto int64_value = std::get_if<int64_t>(&arg_value.value))
                    {
                        w.write(*int64_value);
                    }
                    else if (auto bool_value = std::get_if<bool>(&arg_value.value))
                    {
                        w.write(*bool_value ? "true" : "false");
                    }
                    else if (auto char_value = std::get_if<char16_t>(&arg_value.value))
                    {
                        w.write(*char_value);
                    }
                    else if (auto uint8_value = std::get_if<uint8_t>(&arg_value.value))
                    {
                        w.write(*uint8_value);
                    }
                    else if (auto int8_value = std::get_if<int8_t>(&arg_value.value))
                    {
                        w.write(*int8_value);
                    }
                    else if (auto uint16_value = std::get_if<uint16_t>(&arg_value.value))
                    {
                        w.write(*uint16_value);
                    }
                    else if (auto int16_value = std::get_if<int16_t>(&arg_value.value))
                    {
                        w.write(*int16_value);
                    }
                    else if (auto float_value = std::get_if<float>(&arg_value.value))
                    {
                        w.write_printf("f", *float_value);
                    }
                    else if (auto double_value = std::get_if<double>(&arg_value.value))
                    {
                        w.write_printf("f", *double_value);
                    }
                });
            };

        std::vector<std::string> params;
        for (auto&& arg : signature.FixedArgs())
        {
            params.push_back(w.write_temp("%", bind(write_fixed_arg, arg)));
        }
        for (auto&& arg : signature.NamedArgs())
        {
            params.push_back(w.write_temp("% = %", arg.name, bind(write_fixed_arg, arg.value)));
        }

        return params;
    }

    std::string get_platform(writer& w, CustomAttributeSig const& signature, std::vector<std::string> const& params)
    {
        if (settings.netstandard_compat)
        {
            return {};
        }
        auto& arg0 = signature.FixedArgs()[0];
        auto& elem = std::get<ElemSig>(arg0.value);
        std::string_view contract_name;
        if (auto system_type = std::get_if<ElemSig::SystemType>(&elem.value))
        {
            contract_name = system_type->name;
        }
        else
        {
            contract_name = std::get<std::string_view>(elem.value);
        }
        auto contract_version = std::stoul(params[1]) >> 16;
        auto& contract_platform = get_contract_platform(contract_name, contract_version);
        if (contract_platform.empty())
        {
            return {};
        }
        auto platform = std::string(contract_platform);
        if (w._check_platform)
        {
            if (platform <= w._platform)
            {
                return {};
            }
            if (w._platform.empty())
            {
                w._platform = platform;
            }
        }
        return "\"Windows" + platform + "\"";
    }

    std::string get_platform(writer& w, std::pair<CustomAttribute, CustomAttribute> const& custom_attributes)
    {
        std::map<std::string, std::vector<std::string>> attributes;
        for (auto&& attribute : custom_attributes)
        {
            auto [attribute_namespace, attribute_name] = attribute.TypeNamespaceAndName();
            attribute_name = attribute_name.substr(0, attribute_name.length() - "Attribute"sv.length());
            auto signature = attribute.Value();
            auto params = write_custom_attribute_args(w, attribute, signature);
            // ContractVersion attribute ==> SupportedOSPlatform attribute
            if (attribute_name == "ContractVersion" && signature.FixedArgs().size() == 2)
            {
                return get_platform(w, signature, params);
            }
        }
        return {};
    }

    void write_platform_attribute(writer& w, std::pair<CustomAttribute, CustomAttribute> const& custom_attributes)
    {
        auto platform = get_platform(w, custom_attributes);
        if (platform.empty())
        {
            return;
        }
        w.write("[global::System.Runtime.Versioning.SupportedOSPlatform(%)]\n", platform);
    }

    std::string write_platform_attribute_temp(writer& w, TypeDef const& type)
    {
        return w.write_temp("%", bind<write_platform_attribute>(type.CustomAttribute()));
    }

    void write_custom_attributes(writer& w, std::pair<CustomAttribute, CustomAttribute> const& custom_attributes, bool enable_platform_attrib)
    {
        std::map<std::string, std::vector<std::string>> attributes;
        for (auto&& attribute : custom_attributes)
        {
            auto [attribute_namespace, attribute_name] = attribute.TypeNamespaceAndName();
            attribute_name = attribute_name.substr(0, attribute_name.length() - "Attribute"sv.length());
            // GCPressure, Guid, Flags are handled separately
            if (attribute_name == "GCPressure" || attribute_name == "Guid" || attribute_name == "Flags") continue;
            auto attribute_full = (attribute_name == "AttributeUsage") ? "AttributeUsage" :
                w.write_temp("%.%", attribute_namespace, attribute_name);
            auto signature = attribute.Value();
            auto params = write_custom_attribute_args(w, attribute, signature);
            // ContractVersion attribute ==> SupportedOSPlatform attribute
            if (enable_platform_attrib && attribute_name == "ContractVersion" && signature.FixedArgs().size() == 2)
            {
                auto platform = get_platform(w, signature, params);
                if (!platform.empty())
                {
                    attributes["global::System.Runtime.Versioning.SupportedOSPlatform"].push_back(platform);
                }
            }
            // Skip metadata attributes
            if (attribute_namespace == "Windows.Foundation.Metadata") continue;
            attributes[attribute_full] = std::move(params);
        }
        if (auto&& usage = attributes.find("AttributeUsage"); usage != attributes.end())
        {
            bool allow_multiple = attributes.find("Windows.Foundation.Metadata.AllowMultiple") != attributes.end();
            usage->second.push_back(w.write_temp("AllowMultiple = %", allow_multiple ? "true" : "false"));
        }

        for (auto&& attribute : attributes)
        {
            w.write("[");
            if (w._in_abi_impl_namespace)
            {
                w.write("global::");
            }
            w.write(attribute.first);
            if (!attribute.second.empty())
            {
                w.write("(%)", bind_list(", ", attribute.second));
            }
            w.write("]\n");
        }
    }

    void write_type_custom_attributes(writer& w, TypeDef const& type, bool enable_platform_attrib)
    {
        write_custom_attributes(w, type.CustomAttribute(), enable_platform_attrib);
    }

    struct attributed_type
    {
        TypeDef type;
        bool activatable{};
        bool statics{};
        bool composable{};
        bool visible{};
    };
    static auto get_attributed_types(writer& w, TypeDef const& type)
    {
        auto get_system_type = [&](auto&& signature) -> TypeDef
        {
            for (auto&& arg : signature.FixedArgs())
            {
                if (auto type_param = std::get_if<ElemSig::SystemType>(&std::get<ElemSig>(arg.value).value))
                {
                    return type.get_cache().find_required(type_param->name);
                }
            }

            return {};
        };

        std::map<std::string, attributed_type> result;

        for (auto&& attribute : type.CustomAttribute())
        {
            auto attribute_name = attribute.TypeNamespaceAndName();

            if (attribute_name.first != "Windows.Foundation.Metadata")
            {
                continue;
            }

            auto signature = attribute.Value();
            attributed_type info;

            if (attribute_name.second == "ActivatableAttribute")
            {
                info.type = get_system_type(signature);
                info.activatable = true;
            }
            else if (attribute_name.second == "StaticAttribute")
            {
                info.type = get_system_type(signature);
                info.statics = true;
            }
            else if (attribute_name.second == "ComposableAttribute")
            {
                info.type = get_system_type(signature);
                info.composable = true;

                for (auto&& arg : signature.FixedArgs())
                {
                    if (auto visibility = std::get_if<ElemSig::EnumValue>(&std::get<ElemSig>(arg.value).value))
                    {
                        info.visible = std::get<int32_t>(visibility->value) == 2;
                        break;
                    }
                }
            }
            else
            {
                continue;
            }

            std::string name;

            if (info.type)
            {
                name = w.write_temp("%", info.type.TypeName());
            }

            result[name] = std::move(info);
        }

        return result;
    }

    void write_composing_factory_method(writer& w, MethodDef const& method);

    void write_abi_method_with_raw_return_type(writer& w, MethodDef const& method);

    template<auto method_writer>
    std::string write_factory_cache_object(writer& w, TypeDef const& factory_type, TypeDef const& class_type);

    std::string write_static_cache_object(writer& w, std::string_view cache_type_name, TypeDef const& class_type)
    {
        if (settings.netstandard_compat)
        {
            
        auto cache_vftbl_type = w.write_temp("ABI.%.%.Vftbl",
                class_type.TypeNamespace(),
                cache_type_name);
        auto cache_interface =
            w.write_temp(
                R"((new BaseActivationFactory("%", "%.%"))._As<%>)",
                class_type.TypeNamespace(),
                class_type.TypeNamespace(),
                class_type.TypeName(),
                cache_vftbl_type);
            w.write(R"(
internal class _% : ABI.%.%
{
public _%() : base(%()) { }
private static WeakLazy<_%> _instance = new WeakLazy<_%>();
internal static % Instance => _instance.Value;
}
)",
                cache_type_name,
                class_type.TypeNamespace(),
                cache_type_name,
                cache_type_name,
                cache_interface,
                cache_type_name,
                cache_type_name,
                cache_type_name);
        }
        else
        {
            w.write(R"(
internal class _% : IWinRTObject
{
private IObjectReference _obj;
public _%()
{
_obj = (new BaseActivationFactory("%", "%.%"))._As(GuidGenerator.GetIID(typeof(%.%).GetHelperType()));
}

private static WeakLazy<_%> _instance = new WeakLazy<_%>();
internal static % Instance => (%)_instance.Value;

IObjectReference IWinRTObject.NativeObject => _obj;
bool IWinRTObject.HasUnwrappableNativeObject => false;
global::System.Collections.Concurrent.ConcurrentDictionary<RuntimeTypeHandle, IObjectReference> IWinRTObject.QueryInterfaceCache { get; } = new();
global::System.Collections.Concurrent.ConcurrentDictionary<RuntimeTypeHandle, object> IWinRTObject.AdditionalTypeData { get; } = new();
}
)",
                cache_type_name,
                cache_type_name,
                class_type.TypeNamespace(),
                class_type.TypeNamespace(),
                class_type.TypeName(),
                class_type.TypeNamespace(),
                cache_type_name,
                cache_type_name,
                cache_type_name,
                cache_type_name,
                cache_type_name);
        }

        return w.write_temp("_%.Instance", cache_type_name);
    }

    static std::string get_default_interface_name(writer& w, TypeDef const& type, bool abiNamespace = true)
    {
        return w.write_temp("%", bind<write_type_name>(get_type_semantics(get_default_interface(type)), abiNamespace ? typedef_name_type::ABI : typedef_name_type::CCW, false));
    }

    void write_factory_constructors(writer& w, TypeDef const& factory_type, TypeDef const& class_type)
    {
        auto default_interface_name = get_default_interface_name(w, class_type);
        if (factory_type)
        {
            auto cache_object = write_factory_cache_object<write_abi_method_with_raw_return_type>(w, factory_type, class_type);
            auto platform_attribute = write_platform_attribute_temp(w, factory_type);

            for (auto&& method : factory_type.MethodList())
            {
                method_signature signature{ method };
                w.write(R"(
%public %(%) : this(((Func<%>)(() => {
IntPtr ptr = (%.%(%));
try
{
return %(ComWrappersSupport.GetObjectReferenceForInterface(ptr));
}
finally
{
MarshalInspectable<object>.DisposeAbi(ptr);
}
}))())
{
    ComWrappersSupport.RegisterObjectForInterface(this, ThisPtr);
}
)",
                    platform_attribute, 
                    class_type.TypeName(),
                    bind_list<write_projection_parameter>(", ", signature.params()),
                    settings.netstandard_compat ? default_interface_name : "IObjectReference",
                    cache_object,
                    method.Name(),
                    bind_list<write_parameter_name_with_modifier>(", ", signature.params()),
                    settings.netstandard_compat ? "new " + default_interface_name : "");
            }
        }
        else
        {
            w.write(R"(
public %() : this(%(ActivationFactory<%>.ActivateInstance<IUnknownVftbl>()))
{
ComWrappersSupport.RegisterObjectForInterface(this, ThisPtr);
}
)",
                class_type.TypeName(),
                settings.netstandard_compat ? "new " + default_interface_name : "",
                class_type.TypeName());
        }
    }

    void write_composable_constructors(writer& w, TypeDef const& composable_type, TypeDef const& class_type, std::string_view visibility)
    {
        auto cache_object = write_factory_cache_object<write_composing_factory_method>(w, composable_type, class_type);
        auto default_interface_name = get_default_interface_name(w, class_type, false);
        auto default_interface_abi_name = get_default_interface_name(w, class_type);
        bool finalizer_written = false;

        for (auto&& method : composable_type.MethodList())
        {
            method_signature signature{ method };
            bool has_base_type = !std::holds_alternative<object_type>(get_type_semantics(class_type.Extends()));
            auto params_without_objects = signature.params();
            params_without_objects.pop_back();
            params_without_objects.pop_back();

            if (settings.netstandard_compat)
            {
                w.write(R"(
% %(%)%
{
object baseInspectable = this.GetType() != typeof(%) ? this : null;
IntPtr composed = %.%(%%baseInspectable, out IntPtr ptr);
using IObjectReference composedRef = ObjectReference<IUnknownVftbl>.Attach(ref composed);
try
{
_inner = ComWrappersSupport.GetObjectReferenceForInterface(ptr);
var defaultInterface = new %(_inner);
_defaultLazy = new Lazy<%>(() => defaultInterface);
_lazyInterfaces = new Dictionary<Type, object>()
{%
};

ComWrappersSupport.RegisterObjectForInterface(this, ThisPtr);
}
finally
{
MarshalInspectable<object>.DisposeAbi(ptr);
}
}
)",
                    visibility,
                    class_type.TypeName(),
                    bind_list<write_projection_parameter>(", ", params_without_objects),
                    has_base_type ? ":base(global::WinRT.DerivedComposed.Instance)" : "",
                    bind<write_type_name>(class_type,  typedef_name_type::Projected, false),
                    cache_object,
                    method.Name(),
                    bind_list<write_parameter_name_with_modifier>(", ", params_without_objects),
                    [&](writer& w) {w.write("%", params_without_objects.empty() ? " " : ", "); },
                    default_interface_abi_name,
                    default_interface_abi_name,
                    bind<write_lazy_interface_initialization>(class_type));
            }
            else
            {
<<<<<<< HEAD
                if (!finalizer_written)
                {
                    finalizer_written = true;
                    w.write(R"(
private ComWrappersHelper.ClassNative classNative;
~%()
{
if (classNative.Inner != IntPtr.Zero)
{ 
// detach _inner in aggregation scenario
Marshal.AddRef(classNative.Inner);
_inner.Dispose();
}
ComWrappersHelper.Cleanup(ref classNative);
}
)",
                        class_type.TypeName());
                }
=======
                auto platform_attribute = write_platform_attribute_temp(w, composable_type);
>>>>>>> 86895f63

                w.write(R"(
%% %(%)%
{
bool isAggregation = this.GetType() != typeof(%);
object baseInspectable = isAggregation ? this : null;
IntPtr composed = %.%(%%baseInspectable, out IntPtr ptr);
// Let ComWrappersHelper manage refcounts
//using IObjectReference composedRef = ObjectReference<IUnknownVftbl>.Attach(ref composed);
try
{
_inner = ComWrappersSupport.GetObjectReferenceForInterface(ptr);
<<<<<<< HEAD
// do not increment COM refcount to prevent aggregation strong reference cycles
Marshal.Release(ptr);   
=======
if(baseInspectable == null) _inner = _inner.As(GuidGenerator.GetIID(typeof(%).GetHelperType()));
>>>>>>> 86895f63
_defaultLazy = new Lazy<%>(() => (%)new SingleInterfaceOptimizedObject(typeof(%), _inner));
_lazyInterfaces = new Dictionary<Type, object>()
{%
};

// Let ComWrappersHelper manage wrappers
//ComWrappersSupport.RegisterObjectForInterface(this, ThisPtr);
}
finally
{
// Let ComWrappersHelper manage refcounts
//MarshalInspectable<object>.DisposeAbi(ptr);
}

classNative = new ComWrappersHelper.ClassNative();
ComWrappersHelper.Init(ref classNative, isAggregation, this, composed, ptr);
}
)",
                    platform_attribute, 
                    visibility,
                    class_type.TypeName(),
                    bind_list<write_projection_parameter>(", ", params_without_objects),
                    has_base_type ? ":base(global::WinRT.DerivedComposed.Instance)" : "",
                    bind<write_type_name>(class_type,  typedef_name_type::Projected, false),
                    cache_object,
                    method.Name(),
                    bind_list<write_parameter_name_with_modifier>(", ", params_without_objects),
                    [&](writer& w) {w.write("%", params_without_objects.empty() ? " " : ", "); },
                    default_interface_name,
                    default_interface_name,
                    default_interface_name,
                    default_interface_name,
                    bind<write_lazy_interface_initialization>(class_type));
            }
        }
    }

    void write_static_method(writer& w, MethodDef const& method, std::string_view method_target, bool factory_class = false, std::string_view platform_attribute = ""sv)
    {
        if (method.SpecialName())
        {
            return;
        }
        method_signature signature{ method };
        auto return_type = w.write_temp("%", [&](writer& w) {
            write_projection_return_type(w, signature);
        });
        write_method(w, signature, method.Name(), return_type, method_target, "public "sv, factory_class ? ""sv : "static "sv, platform_attribute);
    }

    void write_static_property(writer& w, Property const& prop, std::string_view prop_target, std::string_view platform_attribute = ""sv)
    {
        auto [getter, setter] = get_property_methods(prop);
        auto getter_target = getter ? prop_target : "";
        auto setter_target = setter ? prop_target : "";
        write_property(w, prop.Name(), prop.Name(), write_prop_type(w, prop),
            getter_target, setter_target, "public "sv, "static "sv, platform_attribute, platform_attribute);
    }

    void write_static_event(writer& w, Event const& event, std::string_view event_target, std::string_view platform_attribute = ""sv)
    {
        write_event(w, event.Name(), event, event_target, "public "sv, "static "sv, platform_attribute);
    }

    void write_static_members(writer& w, TypeDef const& static_type, TypeDef const& class_type)
    {
        auto cache_object = write_static_cache_object(w, static_type.TypeName(), class_type);
        auto platform_attribute = write_platform_attribute_temp(w, static_type);
        w.write_each<write_static_method>(static_type.MethodList(), cache_object, false, platform_attribute);
        w.write_each<write_static_property>(static_type.PropertyList(), cache_object, platform_attribute);
        w.write_each<write_static_event>(static_type.EventList(), cache_object, platform_attribute);
    }

    void write_attributed_types(writer& w, TypeDef const& type)
    {
        bool factory_written{};
        for (auto&& [interface_name, factory] : get_attributed_types(w, type))
        {
            if (factory.activatable)
            {
                write_factory_constructors(w, factory.type, type);
            }
            else if (factory.composable)
            {
                write_composable_constructors(w, factory.type, type, factory.visible ? "public"sv : "protected"sv);
            }
            else if (factory.statics)
            {
                if (!factory_written)
                {
                    factory_written = true;

                    bool has_base_factory{};
                    auto extends = type.Extends();
                    while(!has_base_factory)
                    {
                        auto base_semantics = get_type_semantics(extends);
                        if (std::holds_alternative<object_type>(base_semantics))
                        {
                            break;
                        }
                        for_typedef(w, base_semantics, [&](auto base_type)
                        {
                            for (auto&& [_, base_factory] : get_attributed_types(w, base_type))
                            {
                                if (base_factory.statics)
                                {
                                    has_base_factory = true;
                                    break;
                                }
                            }
                            extends = base_type.Extends();
                        });
                    }

                    w.write(R"(
internal static %BaseActivationFactory _factory = new BaseActivationFactory("%", "%.%");
public static %I As<I>() => _factory.AsInterface<I>();
)",
                        has_base_factory ? "new " : "",
                        type.TypeNamespace(),
                        type.TypeNamespace(),
                        type.TypeName(),
                        has_base_factory ? "new " : "");
                }

                write_static_members(w, factory.type, type);
            }
        }
    }

    void write_nongeneric_enumerable_members(writer& w, std::string_view target)
    {
        w.write(R"(
IEnumerator IEnumerable.GetEnumerator() => %.GetEnumerator();
)",
            target);
    }

    void write_enumerable_members(writer& w, std::string_view target, bool include_nongeneric, bool emit_explicit)
    {
        auto element = w.write_temp("%", bind<write_generic_type_name>(0));
        auto self = emit_explicit ? w.write_temp("global::System.Collections.Generic.IEnumerable<%>.", element) : "";
        auto visibility = emit_explicit ? "" : "public ";
        w.write(R"(
%IEnumerator<%> %GetEnumerator() => %.GetEnumerator();
)",         
            visibility, element, self,  target);

        if (!include_nongeneric) return;
        w.write(R"(
IEnumerator IEnumerable.GetEnumerator() => GetEnumerator();
)");
    }

    void write_enumerator_members(writer& w, std::string_view target, bool emit_explicit)
    {
        auto element = w.write_temp("%", bind<write_generic_type_name>(0));
        auto self = emit_explicit ? w.write_temp("global::System.Collections.Generic.IEnumerator<%>.", element) : "";
        auto visibility = emit_explicit ? "" : "public ";

        w.write(R"(
%bool %MoveNext() => %.MoveNext();
%void %Reset() => %.Reset();
%void %Dispose() => %.Dispose();
%% %Current => %.Current;
object IEnumerator.Current => Current;
)", 
            visibility, self, target, 
            visibility, self, target, 
            visibility, self, target, 
            visibility, element, self, target);
    }

    void write_readonlydictionary_members(writer& w, std::string_view target, bool include_enumerable, bool emit_explicit)
    {
        auto key = w.write_temp("%", bind<write_generic_type_name>(0));
        auto value = w.write_temp("%", bind<write_generic_type_name>(1));
        auto self = emit_explicit ? w.write_temp("global::System.Collections.Generic.IReadOnlyDictionary<%, %>.", key, value) : "";
        auto ireadonlycollection = emit_explicit ? w.write_temp("global::System.Collections.Generic.IReadOnlyCollection<global::System.Collections.Generic.KeyValuePair<%, %>>.", key, value ) : "";
        auto visibility = emit_explicit ? "" : "public ";
        w.write(R"(
%IEnumerable<%> %Keys => %.Keys;
%IEnumerable<%> %Values => %.Values;
%int %Count => %.Count;
%% %this[% key] => %[key];
%bool %ContainsKey(% key) => %.ContainsKey(key);
%bool %TryGetValue(% key, out % value) => %.TryGetValue(key, out value);
)", 
            visibility, key, self, target, 
            visibility, value, self, target, 
            visibility, ireadonlycollection, target,
            visibility, value, self, key, target,
            visibility, self, key, target,
            visibility, self, key, value, target);
        
        if (!include_enumerable) return;
        auto enumerable_type = emit_explicit ? w.write_temp("IEnumerable<KeyValuePair<%, %>>.", key, value) : "";
        w.write(R"(
%IEnumerator<KeyValuePair<%, %>> %GetEnumerator() => %.GetEnumerator();
IEnumerator IEnumerable.GetEnumerator() => GetEnumerator();
)",
            visibility, key, value, enumerable_type, target);
    }

    void write_dictionary_members(writer& w, std::string_view target, bool include_enumerable, bool emit_explicit)
    {
        auto key = w.write_temp("%", bind<write_generic_type_name>(0));
        auto value = w.write_temp("%", bind<write_generic_type_name>(1));
        auto self = emit_explicit ? w.write_temp("global::System.Collections.Generic.IDictionary<%, %>.", key, value) : "";
        auto icollection = emit_explicit ? w.write_temp("global::System.Collections.Generic.ICollection<global::System.Collections.Generic.KeyValuePair<%, %>>.", key, value ) : "";
        auto visibility = emit_explicit ? "" : "public ";
        w.write(R"(
%ICollection<%> %Keys => %.Keys;
%ICollection<%> %Values => %.Values;
%int %Count => %.Count;
%bool %IsReadOnly => %.IsReadOnly;
%% %this[% key] 
{
get => %[key];
set => %[key] = value;
}
%void %Add(% key, % value) => %.Add(key, value);
%bool %ContainsKey(% key) => %.ContainsKey(key);
%bool %Remove(% key) => %.Remove(key);
%bool %TryGetValue(% key, out % value) => %.TryGetValue(key, out value);
%void %Add(KeyValuePair<%, %> item) => %.Add(item);
%void %Clear() => %.Clear();
%bool %Contains(KeyValuePair<%, %> item) => %.Contains(item);
%void %CopyTo(KeyValuePair<%, %>[] array, int arrayIndex) => %.CopyTo(array, arrayIndex);
bool ICollection<KeyValuePair<%, %>>.Remove(KeyValuePair<%, %> item) => %.Remove(item);
)", 
            visibility, key, self, target, 
            visibility, value, self, target, 
            visibility, icollection, target, 
            visibility, icollection, target, 
            visibility, value, self, key, target, target, 
            visibility, self, key, value, target, 
            visibility, self, key, target, 
            visibility, self, key, target, 
            visibility, self, key, value, target,
            visibility, icollection, key, value, target,
            visibility, icollection, target,
            visibility, icollection, key, value, target,
            visibility, icollection, key, value, target,
            key, value, key, value, target);
        
        if (!include_enumerable) return;
        auto enumerable_type = emit_explicit ? w.write_temp("IEnumerable<KeyValuePair<%, %>>.", key, value) : "";
        w.write(R"(
%IEnumerator<KeyValuePair<%, %>> %GetEnumerator() => %.GetEnumerator();
IEnumerator IEnumerable.GetEnumerator() => GetEnumerator();
)",
            visibility, key, value, enumerable_type, target);
    }

    void write_readonlylist_members(writer& w, std::string_view target, bool include_enumerable, bool emit_explicit)
    {
        auto element = w.write_temp("%", bind<write_generic_type_name>(0));
        auto self = emit_explicit ? w.write_temp("global::System.Collections.Generic.IReadOnlyList<%>.", element) : "";
        auto ireadonlycollection = emit_explicit ? w.write_temp("global::System.Collections.Generic.IReadOnlyCollection<%>.", element) : "";
        auto visibility = emit_explicit ? "" : "public ";
        w.write(R"(
%int %Count => %.Count;
%
%% %this[int index] => %[index];
)",
            visibility, ireadonlycollection, target,
            !emit_explicit ? R"([global::System.Runtime.CompilerServices.IndexerName("ReadOnlyListItem")])" : "",
            visibility, element, self, target);
        
        if (!include_enumerable) return;
        auto enumerable_type = emit_explicit ? w.write_temp("IEnumerable<%>.", element) : "";
        w.write(R"(
%IEnumerator<%> %GetEnumerator() => %.GetEnumerator();
IEnumerator IEnumerable.GetEnumerator() => GetEnumerator();
)",
            visibility, element, enumerable_type, target);
    }

    void write_nongeneric_list_members(writer& w, std::string_view target, bool include_enumerable, bool emit_explicit)
    {
        auto self = emit_explicit ? "global::System.Collections.IList." : "";
        auto icollection = emit_explicit ? "global::System.Collections.ICollection." : "";
        auto visibility = emit_explicit ? "" : "public ";
        w.write(R"(
%int %Count => %.Count;
%bool %IsSynchronized => %.IsSynchronized;
%object %SyncRoot => %.SyncRoot;
%void %CopyTo(Array array, int index) => %.CopyTo(array, index);
%
%object %this[int index]
{
get => %[index];
set => %[index] = value;
}
%bool %IsFixedSize => %.IsFixedSize;
%bool %IsReadOnly => %.IsReadOnly;
%int %Add(object value) => %.Add(value);
%void %Clear() => %.Clear();
%bool %Contains(object value) => %.Contains(value);
%int %IndexOf(object value) => %.IndexOf(value);
%void %Insert(int index, object value) => %.Insert(index, value);
%void %Remove(object value) => %.Remove(value);
%void %RemoveAt(int index) => %.RemoveAt(index);
)", 
            visibility, icollection, target,
            visibility, icollection, target,
            visibility, icollection, target,
            visibility, icollection, target,
            !emit_explicit ? R"([global::System.Runtime.CompilerServices.IndexerName("NonGenericListItem")])" : "",
            visibility, self,
            target,
            target,
            visibility, self, target,
            visibility, self, target,
            visibility, self, target,
            visibility, self, target,
            visibility, self, target,
            visibility, self, target,
            visibility, self, target,
            visibility, self, target, 
            visibility, self, target);
        
        if (!include_enumerable) return;
        w.write(R"(
IEnumerator IEnumerable.GetEnumerator() => %.GetEnumerator();
)",
            target);
    }

    void write_list_members(writer& w, std::string_view target, bool include_enumerable, bool emit_explicit)
    {
        auto element = w.write_temp("%", bind<write_generic_type_name>(0));
        auto self = emit_explicit ? w.write_temp("global::System.Collections.Generic.IList<%>.", element) : "";
        auto icollection = emit_explicit ? w.write_temp("global::System.Collections.Generic.ICollection<%>.", element) : "";
        auto visibility = emit_explicit ? "" : "public ";
        w.write(R"(
%int %Count => %.Count;
%bool %IsReadOnly => %.IsReadOnly;
%
%% %this[int index] 
{
get => %[index];
set => %[index] = value;
}
%int %IndexOf(% item) => %.IndexOf(item);
%void %Insert(int index, % item) => %.Insert(index, item);
%void %RemoveAt(int index) => %.RemoveAt(index);
%void %Add(% item) => %.Add(item);
%void %Clear() => %.Clear();
%bool %Contains(% item) => %.Contains(item);
%void %CopyTo(%[] array, int arrayIndex) => %.CopyTo(array, arrayIndex);
%bool %Remove(% item) => %.Remove(item);
)", 
            visibility, icollection, target, 
            visibility, icollection, target,
            !emit_explicit ? R"([global::System.Runtime.CompilerServices.IndexerName("ListItem")])" : "",
            visibility, element, self, target, target, 
            visibility, self, element, target,
            visibility, self, element, target,
            visibility, self, target, 
            visibility, icollection, element, target,
            visibility, icollection, target, 
            visibility, icollection, element, target,
            visibility, icollection, element, target,
            visibility, icollection, element, target);
        
        if (!include_enumerable) return;
        auto enumerable_type = emit_explicit ? w.write_temp("IEnumerable<%>.", element) : "";
        w.write(R"(
%IEnumerator<%> %GetEnumerator() => %.GetEnumerator();
IEnumerator IEnumerable.GetEnumerator() => GetEnumerator();
)",
            visibility, element, enumerable_type, target);
    }

    void write_idisposable_members(writer& w, std::string_view target, bool emit_explicit)
    {
        auto self = emit_explicit ? "global::System.IDisposable." : "";
        auto visibility = emit_explicit ? "" : "public ";
        w.write(R"(
%void %Dispose() => %.Dispose();
)",
            visibility, self, target);
    }

    void write_notify_data_error_info_members(writer& w)
    {
        w.write(R"(
public global::System.Collections.IEnumerable GetErrors(string propertyName) => AsInternal(new InterfaceTag<global::System.ComponentModel.INotifyDataErrorInfo>()).GetErrors(propertyName);

global::System.Collections.IEnumerable global::System.ComponentModel.INotifyDataErrorInfo.GetErrors(string propertyName) => GetErrors(propertyName);
public event global::System.EventHandler<global::System.ComponentModel.DataErrorsChangedEventArgs> ErrorsChanged
{
add => AsInternal(new InterfaceTag<global::System.ComponentModel.INotifyDataErrorInfo>()).ErrorsChanged += value;
remove => AsInternal(new InterfaceTag<global::System.ComponentModel.INotifyDataErrorInfo>()).ErrorsChanged -= value;
}

event global::System.EventHandler<global::System.ComponentModel.DataErrorsChangedEventArgs> global::System.ComponentModel.INotifyDataErrorInfo.ErrorsChanged
{
add => this.ErrorsChanged += value;
remove => this.ErrorsChanged -= value;
}
public bool HasErrors => AsInternal(new InterfaceTag<global::System.ComponentModel.INotifyDataErrorInfo>()).HasErrors;
bool global::System.ComponentModel.INotifyDataErrorInfo.HasErrors {get => HasErrors; }
)");
    }

    void write_custom_mapped_type_members(writer& w, std::string_view target, mapped_type const& mapping)
    {
        if (mapping.abi_name == "IIterable`1") 
        {
            write_enumerable_members(w, target, true, false);
        }
        else if (mapping.abi_name == "IIterator`1") 
        {
            write_enumerator_members(w, target, false);
        }
        else if (mapping.abi_name == "IMapView`2") 
        {
            write_readonlydictionary_members(w, target, false, false);
        }
        else if (mapping.abi_name == "IMap`2") 
        {
            write_dictionary_members(w, target, false, false);
        }
        else if (mapping.abi_name == "IVectorView`1")
        {
            write_readonlylist_members(w, target, false, false);
        }
        else if (mapping.abi_name == "IVector`1")
        {
            write_list_members(w, target, false, false);
        }
        else if (mapping.mapped_namespace == "System.Collections" && mapping.mapped_name == "IEnumerable")
        {
            write_nongeneric_enumerable_members(w, target);
        }
        else if (mapping.mapped_namespace == "System.Collections" && mapping.mapped_name == "IList")
        {
            write_nongeneric_list_members(w, target, false, false);
        }
        else if (mapping.mapped_namespace == "System" && mapping.mapped_name == "IDisposable")
        {
            write_idisposable_members(w, target, false);
        }
        else if (mapping.mapped_namespace == "System.ComponentModel" && mapping.mapped_name == "INotifyDataErrorInfo")
        {
            write_notify_data_error_info_members(w);
        }
    }

    std::pair<TypeDef, bool> find_property_interface(writer& w, TypeDef const& setter_iface, std::string_view prop_name)
    {
        TypeDef getter_iface;

        auto search_interface = [&](TypeDef const& type)
        {
            for (auto&& prop : type.PropertyList())
            {
                if (prop.Name() == prop_name)
                {
                    getter_iface = type;
                    return true;
                }
            }
            return false;
        };

        std::function<bool(TypeDef const&)> search_interfaces = [&](TypeDef const& type)
        {
            for (auto&& iface : type.InterfaceImpl())
            {
                auto semantics = get_type_semantics(iface.Interface());
                if (for_typedef(w, semantics, [&](auto&& type)
                    {
                        return (setter_iface != type) && (search_interface(type) || search_interfaces(type));
                    })) {
                    return true;
                }
            }
            return false;
        };

        // first search base interfaces for property getter
        if (search_interfaces(setter_iface))
        {
            return { getter_iface, true };
        }

        // then search peer exclusive-to interfaces and their bases
        if (auto exclusive_to_attr = get_attribute(setter_iface, "Windows.Foundation.Metadata", "ExclusiveToAttribute"))
        {
            auto sig = exclusive_to_attr.Value();
            auto const& fixed_args = sig.FixedArgs();
            XLANG_ASSERT(fixed_args.size() == 1);
            auto sys_type = std::get<ElemSig::SystemType>(std::get<ElemSig>(fixed_args[0].value).value);
            auto exclusive_to_type = setter_iface.get_cache().find_required(sys_type.name);
            if (search_interfaces(exclusive_to_type))
            {
                return { getter_iface, false };
            }
        }

        throw_invalid("Could not find property getter interface");
    }

    void write_class_members(writer& w, TypeDef const& type, bool wrapper_type)
    {
        std::map<std::string_view, std::tuple<std::string, std::string, std::string, std::string, std::string, bool, bool>> properties;
        for (auto&& ii : type.InterfaceImpl())
        {
            auto semantics = get_type_semantics(ii.Interface());

            auto write_class_interface = [&](TypeDef const& interface_type)
            {
                auto interface_name = write_type_name_temp(w, interface_type);
                auto interface_abi_name = write_type_name_temp(w, interface_type, "%", typedef_name_type::ABI);

                auto is_default_interface = has_attribute(ii, "Windows.Foundation.Metadata", "DefaultAttribute");
                auto target = wrapper_type ? "_comp" :  (is_default_interface ? "_default" : write_type_name_temp(w, interface_type, "AsInternal(new InterfaceTag<%>())"));
                if (!is_default_interface && !wrapper_type)
                {
                    if (settings.netstandard_compat)
                    {
                        w.write(R"(
private % AsInternal(InterfaceTag<%> _) => ((Lazy<%>)_lazyInterfaces[typeof(%)]).Value;
)",
                            interface_name,
                            interface_name,
                            interface_abi_name,
                            interface_name);
                    }
                    else
                    {
                        w.write(R"(
private % AsInternal(InterfaceTag<%> _) =>  ((Lazy<%>)_lazyInterfaces[typeof(%)]).Value;
)",
                            interface_name,
                            interface_name,
                            interface_name,
                            interface_name);
                    }
                }

                if(auto mapping = get_mapped_type(interface_type.TypeNamespace(), interface_type.TypeName()); mapping && mapping->has_custom_members_output)
                {
                    write_custom_mapped_type_members(w, target, *mapping);
                    return;
                }

                auto is_overridable_interface = has_attribute(ii, "Windows.Foundation.Metadata", "OverridableAttribute");
                auto is_protected_interface = has_attribute(ii, "Windows.Foundation.Metadata", "ProtectedAttribute");

                auto platform_attribute = write_platform_attribute_temp(w, interface_type);
                w.write_each<write_class_method>(interface_type.MethodList(), type, is_overridable_interface, is_protected_interface, target, platform_attribute);
                w.write_each<write_class_event>(interface_type.EventList(), is_overridable_interface, is_protected_interface, target, platform_attribute);

                // Merge property getters/setters, since such may be defined across interfaces
                for (auto&& prop : interface_type.PropertyList())
                {
                    MethodDef getter, setter;
                    std::tie(getter, setter) = get_property_methods(prop);
                    auto prop_type = write_prop_type(w, prop);
                    auto [prop_targets, inserted]  = properties.try_emplace(prop.Name(),
                        prop_type,
                        getter ? target : "",
                        getter ? platform_attribute : "",
                        setter ? target : "",
                        setter ? platform_attribute : "",
                        is_overridable_interface,
                        !is_protected_interface && !is_overridable_interface // By default, an overridable member is protected.
                    );
                    if (!inserted)
                    {
                        auto& [property_type, getter_target, getter_platform, setter_target, setter_platform, is_overridable, is_public] = prop_targets->second;
                        XLANG_ASSERT(property_type == prop_type);
                        if (getter)
                        {
                            XLANG_ASSERT(getter_target.empty());
                            getter_target = target;
                            getter_platform = platform_attribute;
                        }
                        if (setter)
                        {
                            XLANG_ASSERT(setter_target.empty());
                            setter_target = target;
                            setter_platform = platform_attribute;
                        }
                        is_overridable |= is_overridable_interface;
                        is_public |= !is_overridable_interface && !is_protected_interface;
                        XLANG_ASSERT(!getter_target.empty() || !setter_target.empty());
                    }

                    // If this interface is overridable then we need to emit an explicit implementation of the property for that interface.
                    if (is_overridable_interface || !is_exclusive_to(interface_type))
                    {
                        w.write("\n%% %.% {%%}",
                            platform_attribute,
                            prop_type,
                            bind<write_type_name>(interface_type, typedef_name_type::Projected, false),
                            prop.Name(),
                            bind([&](writer& w)
                            {
                                bool base_getter{};
                                std::string base_getter_platform_attribute{};
                                if (!getter)
                                {
                                    auto property_interface = find_property_interface(w, interface_type, prop.Name());
                                    base_getter = property_interface.second;
                                    base_getter_platform_attribute = write_platform_attribute_temp(w, property_interface.first);
                                }
                                if (getter || base_getter)
                                {
                                    w.write("%get => %; ", base_getter_platform_attribute, prop.Name());
                                }
                            }),
                            bind([&](writer& w)
                            {
                                if (setter)
                                {
                                    w.write("set => % = value; ", prop.Name());
                                }
                            }));
                    }
                }
            };
            for_typedef(w, semantics, [&](auto type)
            {
                write_class_interface(type);
            });
        }

        // Write properties with merged accessors
        for (auto& [prop_name, prop_data] : properties)
        {
            auto& [prop_type, getter_target, getter_platform, setter_target, setter_platform, is_overridable, is_public] = prop_data;
            std::string_view access_spec = is_public ? "public "sv : "protected "sv;
            std::string_view method_spec = is_overridable ? "virtual "sv : ""sv;
            write_property(w, prop_name, prop_name, prop_type, getter_target, setter_target, access_spec, method_spec, getter_platform, setter_platform);
        }
    }

    void write_winrt_attribute(writer& w, TypeDef const& type)
    {
        std::filesystem::path db_path(type.get_database().path());
        w.write(R"([global::WinRT.WindowsRuntimeType("%")]
)",
db_path.stem().string());
    }

    auto get_invoke_info(writer& w, MethodDef const& method)
    {
        TypeDef const& type = method.Parent();
        if (!settings.netstandard_compat && distance(type.GenericParam()) == 0)
        {
            return std::pair{
                w.write_temp("(*(delegate* unmanaged[Stdcall]<%, int>**)ThisPtr)[%]",
                    bind<write_abi_parameter_types>(method_signature { method }),
                    get_vmethod_index(type, method) + 6 /* number of methods in IInspectable */),
                false
            };
        }
        auto vmethod_name = get_vmethod_name(w, type, method);
        return std::pair{
            "_obj.Vftbl." + vmethod_name,
            abi_signature_has_generic_parameters(w, method_signature { method })};
    };

    void write_static_class(writer& w, TypeDef const& type)
    {
        w.write(R"(%public static class %
{
%})",
            bind<write_winrt_attribute>(type),
            bind<write_type_name>(type, typedef_name_type::Projected, false),
            bind<write_attributed_types>(type)
        );
    }

    void write_event_source_ctor(writer& w, Event const& evt)
    {
        auto [add, remove] = get_event_methods(evt);
        w.write(R"(
    new EventSource<%>(_obj,
    %,
    %))",
            bind<write_type_name>(get_type_semantics(evt.EventType()), typedef_name_type::Projected, false),
            get_invoke_info(w, add).first,
            get_invoke_info(w, remove).first);
    }

    void write_event_sources(writer& w, TypeDef const& type)
    {
        for (auto&& evt : type.EventList())
        {
            w.write(R"(
private EventSource<%> _%;)",
bind<write_type_name>(get_type_semantics(evt.EventType()), typedef_name_type::Projected, false),
evt.Name());
        }
    }

    void write_event_source_tables(writer& w, TypeDef const& type)
    {
        for (auto&& evt : type.EventList())
        {
            w.write(R"(
private static global::System.Runtime.CompilerServices.ConditionalWeakTable<IWinRTObject, EventSource<%>> _% = new();)",
                bind<write_type_name>(get_type_semantics(evt.EventType()), typedef_name_type::Projected, false),
                evt.Name());
        }
    }

    void write_interface_member_signatures(writer& w, TypeDef const& type)
    {
        for (auto&& method : type.MethodList())
        {
            if (is_special(method))
            {
                continue;
            }

            method_signature signature{ method };
            w.write(R"(
% %(%);)",
                bind<write_projection_return_type>(signature),
                method.Name(),
                bind_list<write_projection_parameter>(", ", signature.params())
            );
        }

        for (auto&& prop : type.PropertyList())
        {
            auto [getter, setter] = get_property_methods(prop);
            // "new" required if overriding a getter in a base interface
            auto new_keyword = (!getter && setter && find_property_interface(w, type, prop.Name()).second) ? "new " : "";
            w.write(R"(
%% % {%% })",
                new_keyword,
                write_prop_type(w, prop),
                prop.Name(),
                getter || setter ? " get;" : "",
                setter ? " set;" : ""
            );
        }

        for (auto&& evt : type.EventList())
        {
            w.write(R"(
event % %;)",
                bind<write_type_name>(get_type_semantics(evt.EventType()), typedef_name_type::Projected, false),
                evt.Name());
        }
    }

    struct abi_marshaler
    {
        std::string param_name;
        int param_index;
        param_category category;
        bool is_return;
        std::string param_type;
        std::string local_type;
        std::string marshaler_type;
        bool is_value_type;

        bool is_out() const
        {
            return (category == param_category::out) ||
                (category == param_category::receive_array);
        }

        bool is_ref() const
        {
            return (category == param_category::fill_array);
        }

        bool is_generic() const
        {
            return param_index > -1;
        }

        bool is_array() const
        {
            return category >= param_category::pass_array;
        }

        bool is_object_in() const
        {
            return ((category == param_category::in) || (category == param_category::ref)) &&
                marshaler_type.empty() && local_type == "IntPtr";
        }

        std::string get_marshaler_local(writer& w) const
        {
            return w.write_temp("__%", param_name);
        }

        std::string get_param_local(writer& w) const
        {
            if (!is_generic())
            {
                return is_array() ?
                    w.write_temp("(__%_length, __%_data)",
                        param_name, param_name) :
                    get_marshaler_local(w);
            }
            return is_array() ?
                w.write_temp("(__params[%], __params[%])",
                    param_index, param_index + 1) :
                w.write_temp("__params[%]", param_index);
        }

        void write_locals(writer& w) const
        {
            if (is_generic())
            {
                if (!is_out() && !marshaler_type.empty())
                {
                    w.write("% __% = default;\n", local_type, param_name);
                }
                return;
            }

            if (is_object_in() || local_type.empty())
                return;

            if (!is_array() || !is_out())
            {
                w.write("% __% = default;\n",
                    local_type,
                    param_name);
            }

            if (is_array())
            {
                w.write("int __%_length = default;\n", param_name);
                w.write("IntPtr __%_data = default;\n", param_name);
            }
        }

        void write_create(writer& w, std::string_view source) const
        {
            w.write("%.CreateMarshaler%(%)",
                marshaler_type,
                is_array() ? "Array" : "",
                source);
        }

        auto get_escaped_param_name(writer& w) const
        {
            return w.write_temp("%", bind<write_escaped_identifier>(param_name));
        }

        void write_assignments(writer& w) const
        {
            if (is_object_in() || is_out() || local_type.empty())
                return;

            w.write("% = %.CreateMarshaler%(%);\n",
                get_marshaler_local(w),
                marshaler_type,
                is_array() ? "Array" : "",
                bind<write_escaped_identifier>(param_name));

            if (is_generic() || is_array())
            {
                w.write("% = %.GetAbi%(%);\n",
                    get_param_local(w),
                    marshaler_type,
                    is_array() ? "Array" : "",
                    get_marshaler_local(w));
            }
        }

        void write_marshal_to_abi(writer& w, std::string_view source = "") const
        {
            if (!is_generic())
            {
                if (is_array())
                {
                    w.write("%__%_length, %__%_data",
                        is_out() ? "out " : "", param_name,
                        is_out() ? "out " : "", param_name);
                    return;
                }

                if (is_out())
                {
                    w.write("%__%", "out ", param_name);
                    return;
                }

                if (is_object_in())
                {
                    w.write("%%.ThisPtr", source, bind<write_escaped_identifier>(param_name));
                    return;
                }

                if (marshaler_type.empty())
                {
                    if (param_type == "bool")
                    {
                        w.write("(byte)(%% ? 1 : 0)",
                            source, bind<write_escaped_identifier>(param_name));
                        return;
                    }
                    if (param_type == "char")
                    {
                        w.write("(ushort)%%",
                            source, bind<write_escaped_identifier>(param_name));
                        return;
                    }
                    w.write("%%",
                        source, bind<write_escaped_identifier>(param_name));
                    return;
                }
            }

            if (is_array())
            {
                w.write("__%_length, __%_data",
                    param_name,
                    param_name);
                return;
            }

            if (marshaler_type.empty())
            {
                write_escaped_identifier(w, param_name);
                return;
            }

            w.write("%.GetAbi%(%)",
                marshaler_type,
                is_array() ? "Array" : "",
                get_marshaler_local(w));
        }

        void write_from_abi(writer& w, std::string_view source) const
        {
            auto param_cast = is_generic() ?
                w.write_temp("(%)", param_type) : "";

            if (marshaler_type.empty())
            {
                if (local_type == "IntPtr" && param_type != "IntPtr")
                {
                    w.write("%.FromAbi(%)", param_type, source);
                    return;
                }
                if (param_type == "bool")
                {
                    w.write(is_generic() ? "(byte)% != 0" : "% != 0", source);
                    return;
                }
                if (param_type == "char")
                {
                    w.write(is_generic() ? "(char)(ushort)%" : "(char)%", source);
                    return;
                }
                w.write("%%", param_cast, source);
                return;
            }

            w.write("%.FromAbi%(%)",
                marshaler_type,
                is_array() ? "Array" : "",
                source);
        }

        void write_from_managed(writer& w, std::string_view source) const
        {
            auto param_cast = is_generic() ?
                w.write_temp("(%)", param_type) : "";

            if (marshaler_type.empty())
            {
                if (local_type == "IntPtr")
                {
                    w.write("%.FromManaged(%)", param_type, source);
                    return;
                }
                if (param_type == "bool")
                {
                    w.write("(byte)(% ? 1 : 0)", source);
                    return;
                }
                if (param_type == "char")
                {
                    w.write("(ushort)%", source);
                    return;
                }
                w.write("%%", param_cast, source);
                return;
            }

            w.write("%.FromManaged%(%)",
                marshaler_type,
                is_array() ? "Array" : "",
                source);
        }

        void write_marshal_from_abi(writer& w) const
        {
            if (!is_ref() && (!is_out() || local_type.empty()))
                return;
            if (is_ref())
            {
                if (!starts_with(marshaler_type, "MarshalBlittable"))
                {
                    w.write("%.CopyAbiArray(%, (__%_length, __%_data));\n",
                        marshaler_type,
                        bind<write_escaped_identifier>(param_name),
                        param_name,
                        param_name);
                }
                return;
            }
            is_return ?
                w.write("return ") :
                w.write("% = ", bind<write_escaped_identifier>(param_name));
            write_from_abi(w, get_param_local(w));
            w.write(";\n");
        }

        void write_dispose(writer& w) const
        {
            if (is_object_in() || local_type.empty())
                return;

            if (marshaler_type.empty())
            {
                if (is_out() && (local_type == "IntPtr" && param_type != "IntPtr"))
                {
                    w.write("MarshalInspectable<object>.DisposeAbi(%);\n", get_marshaler_local(w));
                }
                return;
            }

            if (is_out())
            {
                w.write("%.DisposeAbi%(%);\n",
                    marshaler_type,
                    is_array() ? "Array" : "",
                    get_param_local(w));
            }
            else
            {
                w.write("%.DisposeMarshaler%(%);\n",
                    marshaler_type,
                    is_array() ? "Array" : "",
                    get_marshaler_local(w));
            }
        }
    };

    void set_abi_marshaler(writer& w, TypeSig const& type_sig, abi_marshaler& m, std::string_view prop_name = "")
    {
        auto semantics = get_type_semantics(type_sig);
        m.param_type = w.write_temp("%", bind<write_projection_type>(semantics));
        m.is_value_type = is_value_type(semantics);

        auto get_abi_type = [&]()
        {
            auto abi_type = w.write_temp("%", bind<write_type_name>(semantics, typedef_name_type::ABI, false));
            if (abi_type != prop_name)
            {
                return abi_type;
            }
            return w.write_temp("%", bind<write_type_name>(semantics, typedef_name_type::ABI, true));
        };

        auto set_simple_marshaler_type = [&](abi_marshaler& m, TypeDef const& type)
        {
            if (m.is_array())
            {
                m.marshaler_type = is_type_blittable(semantics) ? "MarshalBlittable" : "MarshalNonBlittable";
                m.marshaler_type += "<" + m.param_type + ">";
                m.local_type = m.marshaler_type + ".MarshalerArray";
            }
            else if (!is_type_blittable(type))
            {
                m.marshaler_type = get_abi_type();
                m.local_type = m.marshaler_type;
                if (!m.is_out()) m.local_type += ".Marshaler";
            }
        };

        auto set_typedef_marshaler = [&](abi_marshaler& m, TypeDef const& type)
        {
            switch (get_category(type))
            {
            case category::enum_type:
                break;
            case category::struct_type:
                set_simple_marshaler_type(m, type);
                break;
            case category::interface_type:
                m.marshaler_type = "MarshalInterface<" + m.param_type + ">";    
                if (m.is_array())
                {
                    m.local_type = w.write_temp("MarshalInterfaceHelper<%>.MarshalerArray", m.param_type);
                }
                else
                {
                    m.local_type = m.is_out() ? "IntPtr" : "IObjectReference";
                }
                break;
            case category::class_type:
                m.marshaler_type = w.write_temp("%", bind<write_type_name>(semantics, typedef_name_type::ABI, true));
                if (m.is_array())
                {
                    m.local_type = w.write_temp("MarshalInterfaceHelper<%>.MarshalerArray", m.param_type);
                }
                else
                {
                    m.local_type = m.is_out() ? "IntPtr" : "IObjectReference";
                }
                break;
            case category::delegate_type:
                m.marshaler_type = get_abi_type();
                if (m.is_array())
                {
                    m.local_type = w.write_temp("MarshalInterfaceHelper<%>.MarshalerArray", m.param_type);
                }
                else
                {
                    m.local_type = m.is_out() ? "IntPtr" : "IObjectReference";
                }
                break;
            }
        };

        call(semantics,
            [&](object_type)
            {
                m.marshaler_type = "MarshalInspectable<object>";
                if (m.is_array())
                {
                    m.local_type = "MarshalInterfaceHelper<object>.MarshalerArray";
                }
                else
                {
                    m.local_type = m.is_out() ? "IntPtr" : "IObjectReference";
                }
            },
            [&](type_definition const& type)
            {
                set_typedef_marshaler(m, type);
            },
            [&](generic_type_index const& /*var*/)
            {
                m.param_type = w.write_temp("%", bind<write_projection_type>(semantics));
                m.marshaler_type = w.write_temp("Marshaler<%>", m.param_type);
                m.local_type = "object";
            },
            [&](generic_type_instance const& type)
            {
                auto guard{ w.push_generic_args(type) };
                set_typedef_marshaler(m, type.generic_type);
            },
            [&](fundamental_type type)
            {
                if (type == fundamental_type::String)
                {
                    if (m.is_array())
                    {
                        m.marshaler_type = "MarshalString";
                        m.local_type = "MarshalString.MarshalerArray";
                    }
                    else
                    {
                        m.marshaler_type = "MarshalString";
                        m.local_type = m.is_out() ? "IntPtr" : "MarshalString";
                    }
                }
            },
            [&](auto const&) {});

        if (m.is_out() && m.local_type.empty())
        {
            m.local_type = w.write_temp("%", bind<write_abi_type>(semantics));
        }

        if (m.is_array() && m.marshaler_type.empty())
        {
            if (m.is_generic())
            {
                m.marshaler_type = w.write_temp("Marshaler<%>", m.param_type);
                m.local_type = "object";
            }
            else
            {
                m.marshaler_type = is_type_blittable(semantics) ? "MarshalBlittable" : "MarshalNonBlittable";
                m.marshaler_type += "<" + m.param_type + ">";
                m.local_type = m.marshaler_type + ".MarshalerArray";
            }
        }
    }

    auto get_abi_marshalers(writer& w, method_signature const& signature, bool is_generic, std::string_view prop_name = "", bool raw_return_type = false)
    {
        std::vector<abi_marshaler> marshalers;
        int param_index = 1;

        for (auto&& param : signature.params())
        {
            abi_marshaler m{
                std::string(param.first.Name()),
                is_generic ? param_index : -1,
                get_param_category(param)
            };
            param_index += m.is_array() ? 2 : 1;
            set_abi_marshaler(w, param.second->Type(), m, prop_name);
            marshalers.push_back(std::move(m));
        }

        if (auto ret = signature.return_signature())
        {
            abi_marshaler m{
                "retval",
                is_generic ? param_index : -1,
                ret.Type().is_szarray() && !raw_return_type ? param_category::receive_array : param_category::out,
                true
            };
            param_index += m.is_array() ? 2 : 1;
            if (!raw_return_type)
            {
                set_abi_marshaler(w, ret.Type(), m, prop_name);
            }
            else
            {
                m.param_type = w.write_temp("%", bind<write_abi_type>(get_type_semantics(ret.Type())));
                m.local_type = m.param_type;
                m.is_value_type = true;
            }
            marshalers.push_back(std::move(m));
        }

        return marshalers;
    }

    void write_abi_method_call_marshalers(writer& w, std::string_view invoke_target, bool is_generic, std::vector<abi_marshaler> const& marshalers, bool has_noexcept_attr = false)
    {
        auto write_abi_invoke = [&](writer& w)
        {
            if (is_generic)
            {
                w.write("%.DynamicInvokeAbi(__params);\n", invoke_target);
            }
            else if (!has_noexcept_attr)
            {
                w.write("global::WinRT.ExceptionHelpers.ThrowExceptionForHR(%(ThisPtr%));\n",
                    invoke_target,
                    bind_each([](writer& w, abi_marshaler const& m)
                    {
                        w.write(", ");
                        m.write_marshal_to_abi(w);
                    }, marshalers));
            }
            else {
                w.write("%(ThisPtr%);\n",
                    invoke_target,
                    bind_each([](writer& w, abi_marshaler const& m)
                        {
                            w.write(", ");
                            m.write_marshal_to_abi(w);
                        }, marshalers));
            }
            for (auto&& m : marshalers)
            {
                m.write_marshal_from_abi(w);
            }
        };

        w.write("\n");
        for (auto&& m : marshalers)
        {
            m.write_locals(w);
        }
        if (is_generic)
        {
            w.write("var __params = new object[]{ ThisPtr");
            for (auto&& m : marshalers)
            {
                w.write(", ");
                if (m.is_array()) w.write("null, null");
                else if (!m.is_out() && m.marshaler_type.empty()) m.write_marshal_to_abi(w);
                else w.write("null");
            }
            w.write(" };\n");
        }

        bool have_disposers = std::find_if(marshalers.begin(), marshalers.end(), [](abi_marshaler const& m)
        {
            return !m.marshaler_type.empty();
        }) != marshalers.end();

        if (!have_disposers)
        {
            write_abi_invoke(w);
            return;
        }

        w.write(R"(try
{
%%}
finally
{
%}
)",
            bind_each([](writer& w, abi_marshaler const& m)
            {
                m.write_assignments(w);
            }, marshalers),
            bind(write_abi_invoke),
            bind_each([](writer& w, abi_marshaler const& m)
            {
                m.write_dispose(w);
            }, marshalers)
        );
    }

    void write_abi_method_call(writer& w, method_signature signature, std::string_view invoke_target, bool is_generic, bool raw_return_type = false, bool has_noexcept_attr = false)
    {
        write_abi_method_call_marshalers(w, invoke_target, is_generic, get_abi_marshalers(w, signature, is_generic, "", raw_return_type), has_noexcept_attr);
    }

    void write_abi_method_with_raw_return_type(writer& w, MethodDef const& method)
    {
        if (is_special(method))
        {
            return;
        }

        auto write_raw_return_type = [](writer& w, method_signature const& sig)
        {
            if (auto return_sig = sig.return_signature())
            {
                write_abi_type(w, get_type_semantics(return_sig.Type()));
            }
            else
            {
                w.write("void");
            }
        };

        method_signature signature{ method };
        auto [invoke_target, is_generic] = get_invoke_info(w, method);
        w.write(R"(
public unsafe %% %(%)
{%}
)",
            // In the .NET Standard 2.0 code-gen, the fully-projected signature will be available in the base class, so we need to specify new to hide it
            settings.netstandard_compat ? "new " : "", 
            bind(write_raw_return_type, signature),
            method.Name(),
            bind_list<write_projection_parameter>(", ", signature.params()),
            bind<write_abi_method_call>(signature, invoke_target, is_generic, true, is_noexcept(method)));
    }


    void write_composing_factory_method(writer& w, MethodDef const& method)
    {
        if (is_special(method))
        {
            return;
        }

        auto write_composable_constructor_params = [&](writer& w, method_signature const& method_sig)
        {
            auto const& params = method_sig.params();
            // We need to special case the last parameter
            separator s{ w };
            for (size_t i = 0; i < params.size() - 1; i++)
            {
                s();
                write_projection_parameter(w, params[i]);
            }

            // The innerIterface parameter is always an out IntPtr.
            XLANG_ASSERT(get_param_category(params[params.size() - 1]) == param_category::out);

            s();
            w.write("out IntPtr %",
                bind<write_parameter_name>(params[params.size() - 1]));
        };

        auto write_raw_return_type = [](writer& w, method_signature const& sig)
        {
            if (auto return_sig = sig.return_signature())
            {
                write_abi_type(w, get_type_semantics(return_sig.Type()));
            }
            else
            {
                w.write("void");
            }
        };

        method_signature signature{ method };
        auto [invoke_target, is_generic] = get_invoke_info(w, method);

        auto abi_marshalers = get_abi_marshalers(w, signature, is_generic, "", true);
        // The last abi marshaler is the return value and the second-to-last one
        // is the inner object (which is the return value we want).
        size_t inner_inspectable_index = abi_marshalers.size() - 2;
        abi_marshaler const& inner_inspectable_ref = abi_marshalers[inner_inspectable_index];
        abi_marshalers[inner_inspectable_index] = {
            inner_inspectable_ref.param_name,
            inner_inspectable_ref.param_index,
            inner_inspectable_ref.category,
            inner_inspectable_ref.is_return,
            "IntPtr",
            "IntPtr",
            {},
            true
        };

        w.write(R"(
public unsafe % %(%)
{%}
)",
            bind(write_raw_return_type, signature),
            method.Name(),
            bind(write_composable_constructor_params, signature),
            bind<write_abi_method_call_marshalers>(invoke_target, is_generic, abi_marshalers, is_noexcept(method)));
    }
    
    template<auto method_writer>
    std::string write_factory_cache_object(writer& w, TypeDef const& factory_type, TypeDef const& class_type)
    {
        std::string_view cache_type_name = factory_type.TypeName();
        if (settings.netstandard_compat)
        {
            auto cache_vftbl_type = w.write_temp("ABI.%.%.Vftbl", class_type.TypeNamespace(), cache_type_name);
            auto cache_interface =
                w.write_temp(
                    R"(ActivationFactory<%>.As<%>)",
                    class_type.TypeName(),
                    cache_vftbl_type);

            w.write(R"(
internal class _% : ABI.%.%
{
public _%() : base(%()) { }
private static WeakLazy<_%> _instance = new WeakLazy<_%>();
internal static _% Instance => _instance.Value;
%
}
)",
                cache_type_name,
                class_type.TypeNamespace(),
                cache_type_name,
                cache_type_name,
                cache_interface,
                cache_type_name,
                cache_type_name,
                cache_type_name,
                bind_each<method_writer>(factory_type.MethodList())
                );
        }
        else
        {
            w.write(R"(
internal class _% : IWinRTObject
{
private IObjectReference _obj;
private IntPtr ThisPtr => _obj.ThisPtr;
public _%()
{
_obj = ActivationFactory<%>.As(GuidGenerator.GetIID(typeof(%.%).GetHelperType()));
}

private static WeakLazy<_%> _instance = new WeakLazy<_%>();
internal static _% Instance => _instance.Value;

IObjectReference IWinRTObject.NativeObject => _obj;
bool IWinRTObject.HasUnwrappableNativeObject => false;
global::System.Collections.Concurrent.ConcurrentDictionary<RuntimeTypeHandle, IObjectReference> IWinRTObject.QueryInterfaceCache { get; } = new();
global::System.Collections.Concurrent.ConcurrentDictionary<RuntimeTypeHandle, object> IWinRTObject.AdditionalTypeData { get; } = new();

%
}
)",
                cache_type_name,
                cache_type_name,
                class_type.TypeName(),
                class_type.TypeNamespace(),
                cache_type_name,
                cache_type_name,
                cache_type_name,
                cache_type_name,
                bind_each<method_writer>(factory_type.MethodList()));
        }

        return w.write_temp("_%.Instance", cache_type_name);
    }


    void write_interface_members(writer& w, TypeDef const& type)
    {
        bool generic_type = distance(type.GenericParam()) > 0;

        auto init_call_variables = [&](writer& w)
        {
            if (!settings.netstandard_compat)
            {
                w.write("\nvar _obj = ((%)((IWinRTObject)this).GetObjectReferenceForType(typeof(%).TypeHandle));\n",
                    generic_type ? "ObjectReference<Vftbl>" : "IObjectReference",
                    bind<write_type_name>(type, typedef_name_type::CCW, false));
                w.write("var ThisPtr = _obj.ThisPtr;\n");
            }
        };

        for (auto&& method : type.MethodList())
        {
            if (is_special(method))
            {
                continue;
            }
            method_signature signature{ method };
            auto [invoke_target, is_generic] = get_invoke_info(w, method);
            w.write(R"(
%unsafe %% %%(%)
{%%}
)",
                settings.netstandard_compat ? "public " : "",
                (settings.netstandard_compat && method.Name() == "ToString"sv) ? "override " : "",
                bind<write_projection_return_type>(signature),
                bind([&](writer& w)
                {
                    if (!settings.netstandard_compat)
                    {
                        w.write("%.", bind<write_type_name>(type, typedef_name_type::CCW, false));
                    }
                }),
                method.Name(),
                bind_list<write_projection_parameter>(", ", signature.params()),
                bind(init_call_variables),
                bind<write_abi_method_call>(signature, invoke_target, is_generic, false, is_noexcept(method)));
        }

        for (auto&& prop : type.PropertyList())
        {
            auto [getter, setter] = get_property_methods(prop);
            w.write(R"(
%unsafe % %%
{
)",
                settings.netstandard_compat ? "public " : "",
                write_prop_type(w, prop),
                bind([&](writer& w)
                {
                    if (!settings.netstandard_compat)
                    {
                        w.write("%.", bind<write_type_name>(type, typedef_name_type::CCW, false));
                    }
                }),
                prop.Name());

            if (getter)
            {
                auto [invoke_target, is_generic] = get_invoke_info(w, getter);
                auto signature = method_signature(getter);
                auto marshalers = get_abi_marshalers(w, signature, is_generic, prop.Name());
                w.write(R"(get
{%%}
)",
                    bind(init_call_variables),
                    bind<write_abi_method_call_marshalers>(invoke_target, is_generic, marshalers, is_noexcept(prop)));
            }
            if (setter)
            {
                if (!getter)
                {
                    auto getter_interface = write_type_name_temp(w, 
                        find_property_interface(w, type, prop.Name()).first, "%", typedef_name_type::ABI);
                    auto getter_cast = settings.netstandard_compat ? "As<%>()"s : "((%)(IWinRTObject)this)"s;
                    w.write("get{ return " + getter_cast + ".%; }\n", getter_interface, prop.Name());
                }
                auto [invoke_target, is_generic] = get_invoke_info(w, setter);
                auto signature = method_signature(setter);
                auto marshalers = get_abi_marshalers(w, signature, is_generic, prop.Name());
                marshalers[0].param_name = "value";
                w.write(R"(set
{%%}
)",
                    bind(init_call_variables),
                    bind<write_abi_method_call_marshalers>(invoke_target, is_generic, marshalers, is_noexcept(prop)));
            }
            w.write("}\n");
        }

        for (auto&& evt : type.EventList())
        {
            auto semantics = get_type_semantics(evt.EventType());
            auto event_source = settings.netstandard_compat ? 
                w.write_temp("_%", evt.Name())
                : w.write_temp(R"(_%.GetValue((IWinRTObject)this, (key) =>
{
%
return %;
}))",
                    evt.Name(),
                    bind(init_call_variables),
                    bind<write_event_source_ctor>(evt));
            w.write(R"(
%event % %%
{
add => %.Subscribe(value);
remove => %.Unsubscribe(value);
}
)",
                settings.netstandard_compat ? "public " : "",
                bind<write_type_name>(get_type_semantics(evt.EventType()), typedef_name_type::Projected, false),
                bind([&](writer& w)
                {
                    if (!settings.netstandard_compat)
                    {
                        w.write("%.", bind<write_type_name>(type, typedef_name_type::CCW, false));
                    }
                }),
                evt.Name(),
                event_source,
                event_source);
        }
    }

    struct required_interface
    {
        std::string members;
        std::string helper_wrapper;
        std::string adapter;
    };

    void write_required_interface_members_for_abi_type(writer& w, TypeDef const& type, 
        std::map<std::string, required_interface>& required_interfaces, bool emit_mapped_type_helpers)
    {
        auto write_required_interface = [&](TypeDef const& iface)
        {
            auto interface_name = write_type_name_temp(w, iface);
            if (required_interfaces.find(interface_name) != required_interfaces.end())
            {
                // We've already written this required interface, so don't write it again.
                return;
            }

            if (auto mapping = get_mapped_type(iface.TypeNamespace(), iface.TypeName()))
            {
                auto remove_enumerable = [&](std::string generic_enumerable = "")
                {
                    required_interfaces["global::System.Collections.IEnumerable"] = {};
                    if(generic_enumerable.empty()) return;
                    required_interfaces[std::move(generic_enumerable)] = {};
                };

                if (mapping->abi_name == "IIterable`1") // IEnumerable`1
                {
                    auto element = w.write_temp("%", bind<write_generic_type_name>(0));
                    required_interfaces[std::move(interface_name)] =
                    {
                        w.write_temp("%", bind<write_enumerable_members>(
                            emit_mapped_type_helpers ? "_iterableToEnumerable"
                            : w.write_temp("((global::System.Collections.Generic.IEnumerable<%>)(IWinRTObject)this)", element),
                            true,
                            !emit_mapped_type_helpers)),
                        w.write_temp("ABI.System.Collections.Generic.IEnumerable<%>", element),
                        "_iterableToEnumerable"
                    };
                    remove_enumerable();
                }
                else if (mapping->abi_name == "IIterator`1") // IEnumerator`1
                {
                    auto element = w.write_temp("%", bind<write_generic_type_name>(0));
                    required_interfaces[std::move(interface_name)] =
                    {
                        w.write_temp("%", bind<write_enumerator_members>(
                            emit_mapped_type_helpers ? "_iteratorToEnumerator"
                            : w.write_temp("((global::System.Collections.Generic.IEnumerator<%>)(IWinRTObject)this)", element),
                            !emit_mapped_type_helpers
                        )),
                        w.write_temp("ABI.System.Collections.Generic.IEnumerator<%>", element),
                        "_iteratorToEnumerator"
                    };
                }
                else if (mapping->abi_name == "IMapView`2") // IReadOnlyDictionary`2
                {
                    auto key = w.write_temp("%", bind<write_generic_type_name>(0));
                    auto value = w.write_temp("%", bind<write_generic_type_name>(1));
                    required_interfaces[std::move(interface_name)] =
                    {
                        w.write_temp("%", bind<write_readonlydictionary_members>(
                            emit_mapped_type_helpers ? "_mapViewToReadOnlyDictionary"
                            : w.write_temp("((global::System.Collections.Generic.IReadOnlyDictionary<%, %>)(IWinRTObject)this)", key, value),
                            true,
                            !emit_mapped_type_helpers)),
                        w.write_temp("ABI.System.Collections.Generic.IReadOnlyDictionary<%, %>", key, value),
                        "_mapViewToReadOnlyDictionary"
                    };
                    remove_enumerable(w.write_temp("global::System.Collections.Generic.IEnumerable<global::System.Collections.Generic.KeyValuePair<%, %>>", key, value));
                }
                else if (mapping->abi_name == "IMap`2") // IDictionary<TKey, TValue> 
                {
                    auto key = w.write_temp("%", bind<write_generic_type_name>(0));
                    auto value = w.write_temp("%", bind<write_generic_type_name>(1));
                    required_interfaces[std::move(interface_name)] =
                    {
                        w.write_temp("%", bind<write_dictionary_members>(
                            emit_mapped_type_helpers ? "_mapToDictionary"
                            : w.write_temp("((global::System.Collections.Generic.IDictionary<%, %>)(IWinRTObject)this)", key, value),
                            true,
                            !emit_mapped_type_helpers)),
                        w.write_temp("ABI.System.Collections.Generic.IDictionary<%, %>", key, value),
                        "_mapToDictionary"
                    };
                    remove_enumerable(w.write_temp("global::System.Collections.Generic.IEnumerable<global::System.Collections.Generic.KeyValuePair<%, %>>", key, value));
                }
                else if (mapping->abi_name == "IVectorView`1") // IReadOnlyList`1
                {
                    auto element = w.write_temp("%", bind<write_generic_type_name>(0));
                    required_interfaces[std::move(interface_name)] =
                    {
                        w.write_temp("%", bind<write_readonlylist_members>(
                            emit_mapped_type_helpers ? "_vectorViewToReadOnlyList"
                            : w.write_temp("((global::System.Collections.Generic.IReadOnlyList<%>)(IWinRTObject)this)", element),
                            true,
                            !emit_mapped_type_helpers)),
                        w.write_temp("ABI.System.Collections.Generic.IReadOnlyList<%>", element),
                        "_vectorViewToReadOnlyList"
                    };
                    remove_enumerable(w.write_temp("global::System.Collections.Generic.IEnumerable<%>", element));
                }
                else if (mapping->abi_name == "IVector`1") // IList`1
                {
                    auto element = w.write_temp("%", bind<write_generic_type_name>(0));
                    required_interfaces[std::move(interface_name)] =
                    {
                        w.write_temp("%", bind<write_list_members>(
                            emit_mapped_type_helpers ? "_vectorToList"
                            : w.write_temp("((global::System.Collections.Generic.IList<%>)(IWinRTObject)this)", element),
                            true,
                            !emit_mapped_type_helpers)),
                        w.write_temp("ABI.System.Collections.Generic.IList<%>", element),
                        "_vectorToList"
                    };
                    remove_enumerable(w.write_temp("global::System.Collections.Generic.IEnumerable<%>", element));
                }
                else if (mapping->abi_name == "IBindableIterable") // IEnumerable
                {
                    required_interfaces[std::move(interface_name)] =
                    {
                        w.write_temp("%", bind<write_nongeneric_enumerable_members>(
                            emit_mapped_type_helpers ? "_bindableIterableToEnumerable"
                            : "((global::System.Collections.IEnumerable)(IWinRTObject)this)")),
                        "ABI.System.Collections.IEnumerable",
                        "_bindableIterableToEnumerable"
                    };
                }
                else if (mapping->abi_name == "IBindableVector") // IList
                {
                    required_interfaces[std::move(interface_name)] =
                    {
                        w.write_temp("%", bind<write_nongeneric_list_members>(
                            emit_mapped_type_helpers ? "_bindableVectorToList"
                            : "((global::System.Collections.IList)(IWinRTObject)this)",
                            true,
                            !emit_mapped_type_helpers)),
                        "ABI.System.Collections.IList",
                        "_bindableVectorToList"
                    };
                    remove_enumerable();
                }
                else if (mapping->mapped_name == "IDisposable")
                {
                    required_interfaces[std::move(interface_name)] =
                    {
                        w.write_temp("%", bind<write_idisposable_members>(emit_mapped_type_helpers ? "As<global::ABI.System.IDisposable>()" : "((global::System.IDisposable)(IWinRTObject)this)",
                            !emit_mapped_type_helpers))
                    };
                }
                return;
            }

            auto methods = w.write_temp("%",
            [&](writer& w)
            {
                for (auto&& method : iface.MethodList())
                {
                    if (!method.SpecialName())
                    {
                        std::string method_target;
                        if (settings.netstandard_compat)
                        {
                            method_target = w.write_temp("As<%>()", bind<write_type_name>(iface, typedef_name_type::ABI, false));
                        }
                        else
                        {
                            method_target = w.write_temp("((%)(IWinRTObject)this)", bind<write_type_name>(iface, typedef_name_type::Projected, false));
                        }
                        auto return_type = w.write_temp("%", bind<write_projection_return_type>(method_signature{ method }));
                        write_explicitly_implemented_method_for_abi(w, method, return_type, iface, method_target);
                    }
                }
                w.write_each<write_explicitly_implemented_property_for_abi>(iface.PropertyList(), iface, true);
                w.write_each<write_explicitly_implemented_event_for_abi>(iface.EventList(), iface, true);
            });
            required_interfaces[std::move(interface_name)] = { methods };
        };
        
        for (auto&& iface : type.InterfaceImpl())
        {
            for_typedef(w, get_type_semantics(iface.Interface()), [&](auto type)
            {
                if (has_attribute(iface, "Windows.Foundation.Metadata", "OverridableAttribute") || !is_exclusive_to(type))
                {
                    write_required_interface(type);
                    write_required_interface_members_for_abi_type(w, type, required_interfaces, emit_mapped_type_helpers);
                }
            });
        }
    }

    void write_guid_attribute(writer& w, TypeDef const& type)
    {
        auto fully_qualify_guid = (type.TypeNamespace() == "Windows.Foundation.Metadata");

        auto attribute = get_attribute(type, "Windows.Foundation.Metadata", "GuidAttribute");
        if (!attribute)
        {
            throw_invalid("'Windows.Foundation.Metadata.GuidAttribute' attribute for type '", type.TypeNamespace(), ".", type.TypeName(), "' not found");
        }

        auto args = attribute.Value().FixedArgs();

        using std::get;

        auto get_arg = [&](decltype(args)::size_type index) { return get<ElemSig>(args[index].value).value; };

        w.write_printf(R"([%s("%08X-%04X-%04X-%02X%02X-%02X%02X%02X%02X%02X%02X")])",
            fully_qualify_guid ? "global::System.Runtime.InteropServices.Guid" : "Guid",
            get<uint32_t>(get_arg(0)),
            get<uint16_t>(get_arg(1)),
            get<uint16_t>(get_arg(2)),
            get<uint8_t>(get_arg(3)),
            get<uint8_t>(get_arg(4)),
            get<uint8_t>(get_arg(5)),
            get<uint8_t>(get_arg(6)),
            get<uint8_t>(get_arg(7)),
            get<uint8_t>(get_arg(8)),
            get<uint8_t>(get_arg(9)),
            get<uint8_t>(get_arg(10)));
    }

    void write_type_inheritance(writer& w, TypeDef const& type, type_semantics base_semantics, bool add_custom_qi, bool include_exclusive_interface)
    {
        auto delimiter{ " : " };
        auto write_delimiter = [&]()
        {
            w.write(delimiter);
            delimiter = ", ";
        };

        if (!std::holds_alternative<object_type>(base_semantics))
        {
            write_delimiter();
            write_projection_type(w, base_semantics);
        }

        for (auto&& iface : type.InterfaceImpl())
        {
            for_typedef(w, get_type_semantics(iface.Interface()), [&](auto type)
            {
                if (has_attribute(iface, "Windows.Foundation.Metadata", "OverridableAttribute") || !is_exclusive_to(type) || include_exclusive_interface)
                {
                    write_delimiter();
                    w.write("%", bind<write_type_name>(type, typedef_name_type::CCW, false));
                }
            });
        }

        if (add_custom_qi)
        {
            write_delimiter();
            w.write("global::System.Runtime.InteropServices.ICustomQueryInterface");
        }
    }
    
    std::string get_vmethod_delegate_type(writer& w, MethodDef const& method, std::string vmethod_name)
    {
        method_signature signature{ method };
        if (is_special(method))
        {
            bool getter = starts_with(method.Name(), "get_");
            bool setter = starts_with(method.Name(), "put_");
            if (getter || setter)
            {
                std::string suffix{};
                auto prop_type = getter ? signature.return_signature().Type() : signature.params()[0].second->Type();
                if (prop_type.is_szarray())
                {
                    return "";
                }
                call(get_type_semantics(prop_type),
                    [&](guid_type) { suffix = "Guid"; },
                    [&](type_type) { throw_invalid("System.Type not implemented"); },
                    [&](fundamental_type const& type) { suffix = get_delegate_type_suffix(type); },
                    [&](generic_type_index const& /*var*/) {},
                    [&](type_definition const& /*type*/) {},
                    [&](auto) { suffix = "Object"; });
                if (!suffix.empty())
                {
                    return w.write_temp("%_PropertyAs%", (getter ? "_get" : "_put"), suffix);
                }
            }
            else if (starts_with(method.Name(), "add_"))
            {
                return "_add_EventHandler";
            }
            else if (starts_with(method.Name(), "remove_"))
            {
                return "_remove_EventHandler";
            }
        }
        return "";
    }


    struct generic_abi_param
    {
        std::string abi_type;
        std::string generic_param;
        std::string param_name;
    };

    std::pair<std::string, std::string> get_generic_abi_type(writer& w, type_semantics semantics)
    {
        std::string generic_param{};
        writer::write_generic_type_name_guard g(w, [&](writer& w, uint32_t index)
        {
            auto generic_type_name = w.write_temp("%", bind<write_generic_type_name_base>(index));
            generic_param = generic_type_name + "Abi";
            w.write("Marshaler<%>.AbiType", generic_type_name);
        });
        auto generic_abi_type = w.write_temp("%", bind<write_abi_type>(semantics));
        return {generic_abi_type, generic_param};
    }

    auto get_generic_abi_types(writer& w, method_signature const& signature)
    {
        std::vector<std::pair<std::string, std::string>> generic_abi_types;
        auto add_generic_abi_type = [&](TypeSig sig, bool byref)
        {
            auto const [generic_abi_type, generic_param] = get_generic_abi_type(w, get_type_semantics(sig));
            generic_abi_types.push_back({w.write_temp(!generic_param.empty() ? "%%" : "typeof(%)%",
                generic_abi_type, byref ? ".MakeByRefType()" : ""), generic_param });
        };

        auto add_array_param = [&](param_category category)
        {
            XLANG_ASSERT(category > param_category::out);
            switch (category)
            {
            case param_category::pass_array:
                generic_abi_types.push_back({ "typeof(int)", "" });
                generic_abi_types.push_back({ "typeof(IntPtr)", "" });
                break;
            case param_category::fill_array:
                generic_abi_types.push_back({ "typeof(int)", "" });
                generic_abi_types.push_back({ "typeof(IntPtr).MakeByRefType()", "" });
                break;
            case param_category::receive_array:
                generic_abi_types.push_back({ "typeof(int).MakeByRefType()", "" });
                generic_abi_types.push_back({ "typeof(IntPtr).MakeByRefType()", "" });
                break;
            }
        };

        for (auto&& param : signature.params())
        {
            param_category category = get_param_category(param);
            if (category <= param_category::out)
            {
                add_generic_abi_type(param.second->Type(), category == param_category::out);
            }
            else
            {
                add_array_param(category);
            }
        }
        if (signature.return_signature())
        {
            if (!signature.return_signature().Type().is_szarray())
            {
                add_generic_abi_type(signature.return_signature().Type(), true);
            }
            else
            {
                add_array_param(param_category::receive_array);
            }
        }
        return generic_abi_types;
    }

    void write_abi_signature(writer& w, MethodDef const& method)
    {
        bool is_generic = distance(method.GenericParam()) > 0;
        method_signature signature{ method };
        auto generic_abi_types = get_generic_abi_types(w, signature);
        bool have_generic_params = std::find_if(generic_abi_types.begin(), generic_abi_types.end(),
            [](auto&& pair) { return !pair.second.empty(); }) != generic_abi_types.end();

        if (!is_generic && !have_generic_params)
        {
            w.write("(%)", bind<write_abi_parameters>(signature));
            return;
        }
        if (have_generic_params)
        {
            w.write("<");
            int count = 0;
            for (auto&& pair : generic_abi_types)
            {
                if (pair.second.empty()) continue;
                w.write(count++ == 0 ? "" : ", ");
                w.write(pair.second);
            }
            w.write(">");
        }
        w.write(have_generic_params ? "(void* thisPtr" : "(IntPtr thisPtr");
        int index = 0;
        for (auto&& param : signature.params())
        {
            auto generic_type = generic_abi_types[index++].second;
            auto param_cat = get_param_category(param);
            if (!generic_type.empty() && (param_cat <= param_category::out))
            {
                std::string_view param_prefix = "";
                std::string_view param_suffix = "";
                
                if (param_cat == param_category::ref)
                {
                    if (settings.netstandard_compat)
                    {
                        param_prefix = "in ";
                    }
                    else
                    {
                        param_suffix = "*";
                    }
                }

                if (param_cat == param_category::out)
                {
                    if (settings.netstandard_compat)
                    {
                        param_prefix = "out ";
                    }
                    else
                    {
                        param_suffix = "*";
                    }
                }

                w.write(", %%% %",
                    param_prefix,
                    generic_type,
                    param_suffix,
                    bind<write_parameter_name>(param));
            }
            else
            {
                write_abi_parameter(w, param);
            }
        }
        if (auto return_sig = signature.return_signature())
        {
            auto generic_type = generic_abi_types[index++].second;
            if (!return_sig.Type().is_szarray() && !generic_type.empty())
            {
                if (settings.netstandard_compat || have_generic_params)
                {
                    w.write(", out % %", generic_type, 
                        bind<write_escaped_identifier>(signature.return_param_name()));
                }
                else
                {
                    w.write(", %* %", generic_type, 
                        bind<write_escaped_identifier>(signature.return_param_name()));
                }
            }
            else
            {
                write_abi_return(w, signature);
            }
        }
        w.write(")");
    }

    struct managed_marshaler
    {
        std::string param_name;
        param_category category;
        std::string param_type;
        std::string local_type;
        std::string marshaler_type;
        bool abi_boxed;
        bool use_pointers;

        bool is_out() const
        {
            return (category == param_category::out) ||
                (category == param_category::receive_array);
        }

        bool is_ref() const
        {
            return (category == param_category::fill_array);
        }

        bool is_array() const
        {
            return category >= param_category::pass_array;
        }

        std::string get_param_local(writer& w) const
        {
            return w.write_temp("__%", param_name);
        }

        void write_local(writer& w) const
        {
            if ((category == param_category::in) || (category == param_category::pass_array))
                return;
            if (category == param_category::fill_array)
            {
                w.write("% __% = %.FromAbiArray((__%Size, %));\n",
                    local_type,
                    param_name,
                    marshaler_type,
                    param_name, bind<write_escaped_identifier>(param_name));
                return;
            }
            if (category == param_category::ref)
            {
                if (!use_pointers)
                {
                    w.write("var __% = %;\n",
                        param_name,
                        bind<write_escaped_identifier>(param_name));
                }
                return;
            }
            std::string_view out_local_type;
            if (param_type == "bool")
            {
                out_local_type = is_array() ? "bool[]" : "bool";
            }
            else if (param_type == "char")
            {
                out_local_type = is_array() ? "char[]" : "char";
            }
            else
            {
                out_local_type = local_type;
            }
            w.write("% __% = default;\n",
                out_local_type,
                param_name);
        }

        void write_out_initialize(writer& w) const
        {
            XLANG_ASSERT(is_out());
            if (!use_pointers)
            {
                w.write("% = default;\n", bind<write_escaped_identifier>(param_name));
                if (is_array())
                {
                    w.write("__%Size = default;\n", param_name);
                }
            }
            else
            {
                w.write("*% = default;\n", bind<write_escaped_identifier>(param_name));
                if (is_array())
                {
                    w.write("*__%Size = default;\n", param_name);
                }
            }
        }

        void write_marshal_to_managed(writer& w) const
        {
            if(is_out() || is_ref())
            {
                w.write("% __%", is_out() ? "out" : "", param_name);
            }
            else if (marshaler_type.empty())
            {
                std::string_view format_string;
                if (param_type == "bool")
                {
                    format_string = "% != 0";
                } 
                else if (param_type == "char")
                {
                    format_string = "(char)%";
                }
                else if (category == param_category::ref)
                {
                    if (!use_pointers)
                    {
                        format_string = "in __%";
                    }
                    else
                    {
                        format_string = "*%";
                    }
                }
                else
                {
                    format_string = "%";
                }
                w.write(format_string, bind<write_escaped_identifier>(param_name));
            }
            else if (is_array())
            {
                w.write("%.FromAbiArray((__%Size, %))",
                    marshaler_type,
                    param_name, bind<write_escaped_identifier>(param_name));
            }
            else
            {
                w.write("%.FromAbi(%%)",
                    marshaler_type,
                    category == param_category::ref ? use_pointers ? "*" : "__" : "",
                    bind<write_escaped_identifier>(param_name));
            }
        }

        void write_marshal_from_managed(writer& w) const
        {
            if (!is_ref() && (!is_out() || local_type.empty()))
                return;
            auto param_local = get_param_local(w);
            if (is_ref())
            {
                w.write("%.CopyManagedArray(%, %);\n",
                    marshaler_type,
                    param_local,
                    bind<write_escaped_identifier>(param_name));
                return;
            }
            if (!use_pointers)
            {
                is_array() ?
                    w.write("(__%Size, %) = ", param_name, bind<write_escaped_identifier>(param_name)) :
                    w.write("% = ", bind<write_escaped_identifier>(param_name));
            }
            else
            {
                is_array() ?
                    w.write("(*__%Size, *%) = ", param_name, bind<write_escaped_identifier>(param_name)) :
                    w.write("*% = ", bind<write_escaped_identifier>(param_name));
            }
            if (marshaler_type.empty())
            {
                if (local_type == "IntPtr")
                {
                    w.write("%.FromManaged(%);",
                        param_type,
                        param_local);
                }
                else
                {
                    if (param_type == "bool")
                    {
                        w.write("(byte)(% ? 1 : 0);", param_local);
                    }
                    else if (param_type == "char")
                    {
                        w.write("(ushort)%;", param_local);
                    }
                    else
                    {
                        w.write("%;", param_local);
                    }
                }
            }
            else
            {
                w.write("%%.FromManaged%(%);",
                    abi_boxed && !is_array() ?
                        w.write_temp("(%)", param_type) : "",
                    marshaler_type,
                    is_array() ? "Array" : "",
                    param_local);
            }
            w.write("\n");
        }
    };

    auto get_managed_marshalers(writer& w, method_signature const& signature, bool is_generic)
    {
        std::vector<managed_marshaler> marshalers;

        auto set_marshaler = [is_generic](writer& w, type_semantics const& semantics, managed_marshaler& m)
        {
            m.param_type = w.write_temp("%", bind<write_projection_type>(semantics));

            auto get_abi_type = [&]()
            {
                return w.write_temp("%", bind<write_type_name>(semantics, typedef_name_type::ABI, true));
            };

            auto set_typedef_marshaler = [&](TypeDef const& type)
            {
                switch (get_category(type))
                {
                case category::enum_type:
                    break;
                case category::struct_type:
                    if (!is_type_blittable(type))
                    {
                        if (!m.is_array())
                        {
                            m.marshaler_type = get_abi_type();
                        }
                        m.local_type = m.param_type;
                    }
                    break;
                case category::interface_type:
                    m.marshaler_type = w.write_temp("MarshalInterface<%>", m.param_type);
                    m.local_type = m.param_type;
                    break;
                case category::class_type:
                    m.marshaler_type = get_abi_type();
                    m.local_type = m.param_type;
                    break;
                case category::delegate_type:
                    m.marshaler_type = get_abi_type();
                    m.local_type = m.param_type;
                    break;
                }
            };

            call(semantics,
                [&](object_type const&)
                {
                    m.marshaler_type = "MarshalInspectable<object>";
                    m.local_type = "object";
                },
                [&](type_definition const& type)
                {
                    set_typedef_marshaler(type);
                },
                [&](generic_type_index const& /*var*/)
                {
                    m.param_type = get_generic_abi_type(w, semantics).second;
                    m.local_type = w.write_temp("%", bind<write_projection_type>(semantics));
                    m.marshaler_type = w.write_temp("Marshaler<%>", m.local_type);
                    m.abi_boxed = true;
                },
                [&](generic_type_instance const& type)
                {
                    auto guard{ w.push_generic_args(type) };
                    set_typedef_marshaler(type.generic_type);
                },
                [&](fundamental_type type)
                {
                    if (type == fundamental_type::String)
                    {
                        m.marshaler_type = "MarshalString";
                        m.local_type = m.is_out() ? "string" : "";
                    }
                },
                [&](auto const&) {});

            if ((m.is_out() || (m.category == param_category::ref)) && m.local_type.empty())
            {
                m.local_type = w.write_temp("%", bind<write_abi_type>(semantics));
            }
            if (m.is_array())
            {
                if (m.marshaler_type.empty())
                {
                    m.marshaler_type = is_type_blittable(semantics) ? "MarshalBlittable" : "MarshalNonBlittable";
                    m.marshaler_type += "<" + m.param_type + ">";
                }
                m.local_type = (m.local_type.empty() ? m.param_type : m.local_type) + "[]";
            }
            m.use_pointers = !settings.netstandard_compat && !is_generic;
        };

        for (auto&& param : signature.params())
        {
            managed_marshaler m{
                std::string(param.first.Name())
            };
            m.category = get_param_category(param);
            set_marshaler(w, get_type_semantics(param.second->Type()), m);
            marshalers.push_back(std::move(m));
        }

        if (auto ret = signature.return_signature())
        {
            managed_marshaler m{
                std::string(signature.return_param_name()),
                ret.Type().is_szarray() ? param_category::receive_array : param_category::out
            };
            set_marshaler(w, get_type_semantics(ret.Type()), m);
            return std::pair{ marshalers, m };
        }

        return std::pair{ marshalers, managed_marshaler{} };
    }

    void write_managed_method_call(writer& w, method_signature signature, std::string invoke_expression_format)
    {
        auto generic_abi_types = get_generic_abi_types(w, signature);
        bool have_generic_params = std::find_if(generic_abi_types.begin(), generic_abi_types.end(),
            [](auto&& pair) { return !pair.second.empty(); }) != generic_abi_types.end();
        auto managed_marshalers = get_managed_marshalers(w, signature, have_generic_params);
        auto marshalers = managed_marshalers.first;
        auto return_marshaler = managed_marshalers.second;
        auto return_sig = signature.return_signature();
        
        w.write(
R"(%
%
try
{
%
%%
}
catch (Exception __exception__)
{
global::WinRT.ExceptionHelpers.SetErrorInfo(__exception__);
return global::WinRT.ExceptionHelpers.GetHRForException(__exception__);
}
return 0;)",
            [&](writer& w) {
                if (!return_sig) return;
                return_marshaler.write_local(w);
            },
            [&](writer& w) {
                w.write(bind_each([](writer& w, managed_marshaler const& m)
                {
                    if (m.is_out())
                    {
                        m.write_out_initialize(w);
                    }
                }, marshalers));
                if (return_sig)
                {
                    return_marshaler.write_out_initialize(w);
                }
                w.write(bind_each([](writer& w, managed_marshaler const& m)
                {
                    m.write_local(w);
                }, marshalers));
            },
            [&](writer& w)
            {
                if (return_sig)
                {
                    w.write("__% = ", return_marshaler.param_name);
                }

                w.write(R"(%;)",
                    bind([&](writer& w)
                    {
                        w.write(invoke_expression_format,
                            bind_list([](writer& w, managed_marshaler const& m)
                                {
                                    m.write_marshal_to_managed(w);
                                }, ", ", marshalers));
                    }));
            },
            bind_each([](writer& w, managed_marshaler const& m)
            { 
                m.write_marshal_from_managed(w);
            }, marshalers),
            [&](writer& w) {
                if (!return_sig) return;
                return_marshaler.write_marshal_from_managed(w);
            });
    }

    void write_method_abi_invoke(writer& w, MethodDef const& method)
    {
        if (method.SpecialName()) return;

        auto generic_type = distance(method.Parent().GenericParam()) > 0;
        method_signature signature{ method };
        auto return_sig = signature.return_signature();
        auto type_name = write_type_name_temp(w, method.Parent());
        auto vmethod_name = get_vmethod_name(w, method.Parent(), method);

        auto generic_abi_types = get_generic_abi_types(w, signature);
        bool have_generic_params = std::find_if(generic_abi_types.begin(), generic_abi_types.end(),
            [](auto&& pair) { return !pair.second.empty(); }) != generic_abi_types.end();

        w.write(
            R"(
%
private static unsafe int Do_Abi_%%
{
%
})",
            !settings.netstandard_compat && !generic_type ? "[UnmanagedCallersOnly(CallConvs = new[] { typeof(CallConvStdcall) })]" : "",
            vmethod_name,
            bind<write_abi_signature>(method),
            bind<write_managed_method_call>(
                signature,
                w.write_temp("global::WinRT.ComWrappersSupport.FindObject<%>(%).%%",
                    type_name,
                    have_generic_params ? "new IntPtr(thisPtr)" : "thisPtr",
                    method.Name(),
                    "(%)")));
    }

    void write_property_abi_invoke(writer& w, Property const& prop)
    {
        auto [getter, setter] = get_property_methods(prop);
        auto type_name = write_type_name_temp(w, prop.Parent());
        auto generic_type = distance(prop.Parent().GenericParam()) > 0;
        if (setter)
        {
            method_signature setter_sig{ setter };
            auto vmethod_name = get_vmethod_name(w, setter.Parent(), setter);

            auto generic_abi_types = get_generic_abi_types(w, setter_sig);
            bool have_generic_params = std::find_if(generic_abi_types.begin(), generic_abi_types.end(),
                [](auto&& pair) { return !pair.second.empty(); }) != generic_abi_types.end();

            // WinRT properties can't be indexers.
            XLANG_ASSERT(setter_sig.params().size() == 1);

        w.write(
            R"(
%
private static unsafe int Do_Abi_%%
{
%
})",
            !settings.netstandard_compat && !generic_type ? "[UnmanagedCallersOnly(CallConvs = new[] { typeof(CallConvStdcall) })]" : "",
            vmethod_name,
            bind<write_abi_signature>(setter),
            bind<write_managed_method_call>(
                setter_sig,
                w.write_temp("global::WinRT.ComWrappersSupport.FindObject<%>(%).% = %",
                    type_name,
                    have_generic_params ? "new IntPtr(thisPtr)" : "thisPtr",
                    prop.Name(),
                    "%")));
        }

        if (getter)
        {
            method_signature getter_sig{ getter };
            auto vmethod_name = get_vmethod_name(w, getter.Parent(), getter);

            auto generic_abi_types = get_generic_abi_types(w, getter_sig);
            bool have_generic_params = std::find_if(generic_abi_types.begin(), generic_abi_types.end(),
                [](auto&& pair) { return !pair.second.empty(); }) != generic_abi_types.end();

            // WinRT properties can't be indexers.
            XLANG_ASSERT(getter_sig.params().size() == 0);
            w.write(
                R"(
%
private static unsafe int Do_Abi_%%
{
%
})",
                !settings.netstandard_compat && !generic_type ? "[UnmanagedCallersOnly(CallConvs = new[] { typeof(CallConvStdcall) })]" : "",
                vmethod_name,
                bind<write_abi_signature>(getter),
                bind<write_managed_method_call>(
                    getter_sig,
                    w.write_temp("global::WinRT.ComWrappersSupport.FindObject<%>(%).%%",
                        type_name,
                        have_generic_params ? "new IntPtr(thisPtr)" : "thisPtr",
                        prop.Name(),
                        "%")));
        }

    }

    void write_event_abi_invoke(writer& w, Event const& evt)
    {
        auto type_name = write_type_name_temp(w, evt.Parent());
        auto generic_type = distance(evt.Parent().GenericParam()) > 0;
        auto semantics = get_type_semantics(evt.EventType());
        auto [add_method, remove_method] = get_event_methods(evt);
        auto add_signature = method_signature{ add_method };

        auto handler_parameter_name = add_signature.params().back().first.Name();
        auto add_handler_event_token_name = add_signature.return_param_name();
        auto remove_handler_event_token_name = method_signature{ remove_method }.params().back().first.Name();

        w.write("\nprivate static global::System.Runtime.CompilerServices.ConditionalWeakTable<%, global::WinRT.EventRegistrationTokenTable<%>> _%_TokenTables = new global::System.Runtime.CompilerServices.ConditionalWeakTable<%, global::WinRT.EventRegistrationTokenTable<%>>();",
            type_name,
            bind<write_type_name>(semantics, typedef_name_type::Projected, false),
            evt.Name(),
            type_name,
            bind<write_type_name>(semantics, typedef_name_type::Projected, false));

        w.write(
            R"(
%
private static unsafe int Do_Abi_%%
{
%% = default;
try
{
var __this = global::WinRT.ComWrappersSupport.FindObject<%>(thisPtr);
var __handler = %.FromAbi(%);
%% = _%_TokenTables.GetOrCreateValue(__this).AddEventHandler(__handler);
__this.% += __handler;
return 0;
}
catch (Exception __ex)
{
return __ex.HResult;
}
})",
            !settings.netstandard_compat && !generic_type ? "[UnmanagedCallersOnly(CallConvs = new[] { typeof(CallConvStdcall) })]" : "",
            get_vmethod_name(w, add_method.Parent(), add_method),
            bind<write_abi_signature>(add_method),
            settings.netstandard_compat ? "" : "*",
            add_handler_event_token_name,
            type_name,
            bind<write_type_name>(semantics, typedef_name_type::ABI, false),
            handler_parameter_name,
            settings.netstandard_compat ?  "" : "*",
            add_handler_event_token_name,
            evt.Name(),
            evt.Name());
        w.write(
    R"(
%
private static unsafe int Do_Abi_%%
{
try
{
var __this = global::WinRT.ComWrappersSupport.FindObject<%>(thisPtr);
if(_%_TokenTables.TryGetValue(__this, out var __table) && __table.RemoveEventHandler(%, out var __handler))
{
__this.% -= __handler;
}
return 0;
}
catch (Exception __ex)
{
return __ex.HResult;
}
})",
            !settings.netstandard_compat && !generic_type ? "[UnmanagedCallersOnly(CallConvs = new[] { typeof(CallConvStdcall) })]" : "",
            get_vmethod_name(w, remove_method.Parent(), remove_method),
            bind<write_abi_signature>(remove_method),
            type_name,
            evt.Name(),
            remove_handler_event_token_name,
            evt.Name());
    }

    void write_vtable(writer& w, TypeDef const& type, std::string const& type_name,
        std::string const& nongenerics_class,
        std::vector<std::string>& nongeneric_delegates)
    {
        auto methods = type.MethodList();
        auto is_generic = distance(type.GenericParam()) > 0;
        std::vector<std::string> method_marshals_to_abi;
        std::vector<std::string> method_marshals_to_projection;
        std::vector<std::string> method_create_delegates_to_projection;

        w.write(R"(%
public struct Vftbl
{
internal IInspectable.Vftbl IInspectableVftbl;
%%%%%%
})",
            bind<write_guid_attribute>(type),
            bind_each([&](writer& w, MethodDef const& method)
            {
                bool signature_has_generic_parameters{};

                auto generic_abi_types = get_generic_abi_types(w, method_signature{ method });
                bool have_generic_type_parameters = std::find_if(generic_abi_types.begin(), generic_abi_types.end(),
                    [](auto&& pair) { return !pair.second.empty(); }) != generic_abi_types.end();

                auto vmethod_name = get_vmethod_name(w, type, method);
                auto delegate_type = get_vmethod_delegate_type(w, method, vmethod_name);
                std::string vtable_field_type;
                bool function_pointer = false;
                if(vtable_field_type == "")
                {
                    delegate_type = nongenerics_class + "." + vmethod_name;
                    writer::write_generic_type_name_guard g(w, [&](writer& /*w*/, uint32_t /*index*/) {
                        signature_has_generic_parameters = true;
                    });
                    auto delegate_definition = w.write_temp("public unsafe delegate int %(%);\n",
                        vmethod_name,
                        bind<write_abi_parameters>(method_signature{ method }));
                    if (signature_has_generic_parameters)
                    {
                        delegate_type = vtable_field_type = "global::System.Delegate";
                    }
                    else
                    {
                        if (settings.netstandard_compat || is_generic)
                        {
                            nongeneric_delegates.push_back(delegate_definition);
                        }

                        vtable_field_type = w.write_temp("delegate* unmanaged[Stdcall]<%, int>", bind<write_abi_parameter_types>(method_signature{ method }));
                        function_pointer = true;
                    }
                }
                else
                {
                    // We're a well-known delegate type, but we still need to get the function pointer type.
                    vtable_field_type = w.write_temp("delegate* unmanaged[Stdcall]<%, int>", bind<write_abi_parameter_types>(method_signature{ method }));
                    function_pointer = true;
                }
                if (!function_pointer)
                {
                    w.write("public % %;", vtable_field_type, vmethod_name);
                }
                else if (settings.netstandard_compat || is_generic)
                {
                    // Work around https://github.com/dotnet/runtime/issues/37295
                    w.write("private void* _%;\n", vmethod_name);
                    w.write("public % % { get => (%)_%; set => _%=(void*)value; }\n",
                        vtable_field_type, vmethod_name, vtable_field_type, vmethod_name, vmethod_name);
                }
                else
                {
                    // Work around C# compiler's lack of support for UnmanagedCallersOnly
                    w.write("private delegate* unmanaged[Stdcall]<%, int> _%;\n", bind<write_abi_parameter_types_pointer>(method_signature{ method }), vmethod_name);
                    w.write("public % % { get => (%)_%; set => _%=(delegate* unmanaged[Stdcall]<%, int>)value; }\n",
                        vtable_field_type, vmethod_name, vtable_field_type, vmethod_name, vmethod_name,
                        bind<write_abi_parameter_types_pointer>(method_signature{ method }));
                }
                uint32_t const delegate_cache_index = method.index() - methods.first.index();
                uint32_t const vtable_index = delegate_cache_index + 6;
                if (is_generic)
                {
                    method_marshals_to_abi.emplace_back(signature_has_generic_parameters ?
                        w.write_temp("% = Marshal.GetDelegateForFunctionPointer(vftbl[%], %_Type);\n",
                            vmethod_name, vtable_index, vmethod_name) :
                        w.write_temp("% = (%)(vftbl[%]);\n",
                            vmethod_name, vtable_field_type, vtable_index)
                        );

                    method_marshals_to_projection.emplace_back(signature_has_generic_parameters ?
                        w.write_temp("nativeVftbl[%] = Marshal.GetFunctionPointerForDelegate(AbiToProjectionVftable.%);\n",
                            vtable_index, vmethod_name) :
                        w.write_temp("nativeVftbl[%] = (IntPtr)AbiToProjectionVftable._%;", vtable_index, vmethod_name)
                        );

                    if (have_generic_type_parameters)
                    {
                        method_create_delegates_to_projection.emplace_back(
                            w.write_temp(R"(% = %global::System.Delegate.CreateDelegate(%, typeof(Vftbl).GetMethod("Do_Abi_%", BindingFlags.NonPublic | BindingFlags.Static).MakeGenericMethod(%)))",
                                vmethod_name,
                                !signature_has_generic_parameters ? w.write_temp("(%)", vtable_field_type) : "",
                                !signature_has_generic_parameters ? w.write_temp("typeof(%)", vtable_field_type) : vmethod_name + "_Type",
                                vmethod_name,
                                bind([&](writer& w, method_signature const& sig)
                                    {
                                        separator s{ w };
                                        auto write_abi_type = [&](writer& w, type_semantics type)
                                        {
                                            auto const [generic_abi_type, generic_type_parameter] = get_generic_abi_type(w, type);
                                            if (!generic_type_parameter.empty())
                                            {
                                                s();
                                                w.write(generic_abi_type);
                                            }
                                        };
                                        for (auto&& param : sig.params())
                                        {
                                            write_abi_type(w, get_type_semantics(param.second->Type()));
                                        }
                                        if (sig.return_signature())
                                        {
                                            write_abi_type(w, get_type_semantics(sig.return_signature().Type()));
                                        }
                                    }, method_signature{ method })));
                    }
                    else
                    {
                        method_create_delegates_to_projection.emplace_back(
                            w.write_temp("_% = (void*)Marshal.GetFunctionPointerForDelegate(DelegateCache[%] = new %(Do_Abi_%))",
                                vmethod_name,
                                delegate_cache_index,
                                delegate_type,
                                vmethod_name));
                    }
                }
                else if (settings.netstandard_compat)
                {
                    method_create_delegates_to_projection.emplace_back(
                        w.write_temp("_% = (void*)Marshal.GetFunctionPointerForDelegate(DelegateCache[%] = new %(Do_Abi_%))",
                            vmethod_name,
                            delegate_cache_index,
                            delegate_type,
                            vmethod_name));
                }
                else
                {
                    // Work around C# compiler's lack of support for UnmanagedCallersOnly
                    method_create_delegates_to_projection.emplace_back(
                        w.write_temp("_% = &Do_Abi_%",
                            vmethod_name, vmethod_name)
                    );
                }
            }, methods),
            [&](writer& w)
            {
                if (!is_generic) return;
                w.write("public static Guid PIID = GuidGenerator.CreateIID(typeof(%));\n", type_name);
                w.write(R"(%
internal unsafe Vftbl(IntPtr thisPtr) : this()
{
var vftblPtr = Marshal.PtrToStructure<VftblPtr>(thisPtr);
var vftbl = (IntPtr*)vftblPtr.Vftbl;
IInspectableVftbl = Marshal.PtrToStructure<IInspectable.Vftbl>(vftblPtr.Vftbl);
%}
)",
                    bind_each([&](writer& w, MethodDef const& method)
                    {
                        auto vmethod_name = get_vmethod_name(w, type, method);

                        if (abi_signature_has_generic_parameters(w, method_signature{ method }))
                        {
                            auto generic_abi_types = get_generic_abi_types(w, method_signature{ method });

                            w.write("public static readonly Type %_Type = Expression.GetDelegateType(new Type[]{ typeof(void*), %typeof(int) });\n",
                                vmethod_name,
                                bind_each([&](writer& w, auto&& pair)
                                {
                                    w.write("%, ", pair.first);
                                }, generic_abi_types));
                        }
                    }, methods),
                    bind_each(method_marshals_to_abi)
                );
            },
            bind([&](writer& w)
            {
                if (is_generic)
                {
                    w.write(R"(
private static readonly Vftbl AbiToProjectionVftable;
public static readonly IntPtr AbiToProjectionVftablePtr;
private static Delegate[] DelegateCache = new Delegate[%];
static unsafe Vftbl()
{
AbiToProjectionVftable = new Vftbl
{
IInspectableVftbl = global::WinRT.IInspectable.Vftbl.AbiToProjectionVftable, 
%
};
var nativeVftbl = (IntPtr*)ComWrappersSupport.AllocateVtableMemory(typeof(Vftbl), Marshal.SizeOf<global::WinRT.IInspectable.Vftbl>() + sizeof(IntPtr) * %);
%
AbiToProjectionVftablePtr = (IntPtr)nativeVftbl;
}
)",
                        std::to_string(distance(methods)),
                        bind_list(",\n", method_create_delegates_to_projection),
                        std::to_string(distance(methods)),
                        bind([&](writer& w)
                            {
                                if (!is_generic)
                                {
                                    w.write("Marshal.StructureToPtr(AbiToProjectionVftable, (IntPtr)nativeVftbl, false);");
                                }
                                else
                                {
                                    w.write("Marshal.StructureToPtr(AbiToProjectionVftable.IInspectableVftbl, (IntPtr)nativeVftbl, false);\n");
                                    w.write("%", bind_each(method_marshals_to_projection));
                                }
                            }));
                }
                else
                {
                        w.write(R"(
public static readonly IntPtr AbiToProjectionVftablePtr;
%
static unsafe Vftbl()
{
AbiToProjectionVftablePtr = ComWrappersSupport.AllocateVtableMemory(typeof(Vftbl), Marshal.SizeOf<global::WinRT.IInspectable.Vftbl>() + sizeof(IntPtr) * %);
(*(Vftbl*)AbiToProjectionVftablePtr) = new Vftbl
{
IInspectableVftbl = global::WinRT.IInspectable.Vftbl.AbiToProjectionVftable, 
%
};
}
)",
                            bind([&](writer& w)
                            {   
                                if (settings.netstandard_compat)
                                {
                                    w.write("private static Delegate[] DelegateCache = new Delegate[%];", std::to_string(distance(methods)));
                                }
                            }),
                            std::to_string(distance(methods)),
                            bind_list(",\n", method_create_delegates_to_projection)
                            );
                    }
                }),
                bind_each<write_method_abi_invoke>(methods),
                bind_each<write_property_abi_invoke>(type.PropertyList()),
                bind_each<write_event_abi_invoke>(type.EventList())
        );
    }

    void write_base_constructor_dispatch_netstandard(writer& w, type_semantics type)
    {
        std::string base_default_interface_name;
        call(type,
            [&](object_type) {},
            [&](type_definition const& def)
            {
                base_default_interface_name = get_default_interface_name(w, def);
            },
            [&](generic_type_instance const& inst)
            {
                auto guard{ w.push_generic_args(inst) };
                base_default_interface_name = get_default_interface_name(w, inst.generic_type);
            },
                [](auto)
            {
                throw_invalid("Invalid base class type.");
            });

        if (!std::holds_alternative<object_type>(type))
        {
            w.write(R"(
    : base(ifc.As<%>())
)",
                base_default_interface_name);
        }
    }

    void write_base_constructor_dispatch(writer& w, type_semantics type)
    {
        if (!std::holds_alternative<object_type>(type))
        {
            w.write(R"(
    : base(objRef)
)");
        }
    }

    void write_authoring_metadata_type(writer& w, TypeDef const& type)
    {
        w.write("%%internal class % {}\n",
            bind<write_winrt_attribute>(type),
            bind<write_type_custom_attributes>(type, false),
            bind<write_type_name>(type, typedef_name_type::CCW, false));
    }

    void write_contract(writer& w, TypeDef const& type)
    {
        auto type_name = write_type_name_temp(w, type);
        w.write(R"(%public enum %
{
}
)",
            bind<write_type_custom_attributes>(type, false),
            type_name);
    }

    void write_attribute(writer& w, TypeDef const& type)
    {
        auto type_name = write_type_name_temp(w, type);

        w.write(R"(%%public sealed class %: Attribute
{
%}
)",
            bind<write_winrt_attribute>(type),
            bind<write_type_custom_attributes>(type, true),
            type_name,
            [&](writer& w)
            {
                auto methods = type.MethodList();
                for (auto&& method : methods)
                {
                    if (method.Name() != ".ctor") continue;
                    method_signature signature{ method };
                    w.write("public %(%){}\n",
                        type_name,
                        bind_list<write_projection_parameter>(", ", signature.params()));
                }
                for (auto&& field : type.FieldList())
                {
                    w.write("public % %;\n",
                        bind<write_projection_type>(get_type_semantics(field.Signature().Type())),
                        field.Name());
                }
            });
    }

    void write_interface(writer& w, TypeDef const& type)
    {
        XLANG_ASSERT(get_category(type) == category::interface_type);
        auto type_name = write_type_name_temp(w, type, "%", typedef_name_type::CCW);

        uint32_t const vtable_base = type.MethodList().first.index();
        w.write(R"(%%
%% interface %%
{%
}
)",
            // Interface
            bind<write_winrt_attribute>(type),
            bind<write_guid_attribute>(type),
            bind<write_type_custom_attributes>(type, false),
            is_exclusive_to(type) ? "internal" : "public",
            type_name,
            bind<write_type_inheritance>(type, object_type{}, false, false),
            bind<write_interface_member_signatures>(type)
        );
    }

    bool write_abi_interface_netstandard(writer& w, TypeDef const& type)
    {
        XLANG_ASSERT(get_category(type) == category::interface_type);
        auto type_name = write_type_name_temp(w, type, "%", typedef_name_type::ABI);
        auto nongenerics_class = w.write_temp("%_Delegates", bind<write_typedef_name>(type, typedef_name_type::ABI, false));
        auto is_generic = distance(type.GenericParam()) > 0;
        std::vector<std::string> nongeneric_delegates;

        std::map<std::string, required_interface> required_interfaces;
        write_required_interface_members_for_abi_type(w, type, required_interfaces, true);

        w.write(R"([global::WinRT.ObjectReferenceWrapper(nameof(_obj))]
%
public unsafe class % : %
{
%
internal static ObjectReference<Vftbl> FromAbi(IntPtr thisPtr)%
public static implicit operator %(IObjectReference obj) => (obj != null) ? new %(obj) : null;
protected readonly ObjectReference<Vftbl> _obj;
public IObjectReference ObjRef { get => _obj; }
public IntPtr ThisPtr => _obj.ThisPtr;
public ObjectReference<I> AsInterface<I>() => _obj.As<I>();
public A As<A>() => _obj.AsType<A>();
public @(IObjectReference obj) : this(obj.As<Vftbl>()) {}
internal @(ObjectReference<Vftbl> obj)
{
_obj = obj;%
%}
%%%%}
)",
            // Interface abi implementation
            bind<write_guid_attribute>(type),
            type_name,
            bind<write_type_name>(type, typedef_name_type::CCW, false),
            // Vftbl
            bind<write_vtable>(type, type_name, nongenerics_class, nongeneric_delegates),
            // Interface impl
            [&](writer& w) {
                if (!is_generic)
                {
                    w.write(" => ObjectReference<Vftbl>.FromAbi(thisPtr);\n");
                    return;
                }
                w.write(R"(
{
if (thisPtr == IntPtr.Zero)
{
return null;
}
var vftblT = new Vftbl(thisPtr);
return ObjectReference<Vftbl>.FromAbi(thisPtr, vftblT);
}
public static Guid PIID = Vftbl.PIID;
)");
            },
            type_name,
            type_name,
            type.TypeName(),
            type.TypeName(),
            bind_each([&](writer& w, Event const& evt)
            {
                w.write("_% = %;\n", evt.Name(), bind<write_event_source_ctor>(evt));
            },
                type.EventList()),
            [&](writer& w) {
                for (auto required_interface : required_interfaces)
                {
                    if (required_interface.second.helper_wrapper.empty()) 
                        continue;
                    w.write("% = new %.FromAbiHelper(ObjRef);\n", 
                        required_interface.second.adapter,
                        required_interface.second.helper_wrapper);
                }
            },
            [&](writer& w) {
                for (auto required_interface : required_interfaces)
                {
                    if (required_interface.second.helper_wrapper.empty())
                        continue;
                    w.write("%.FromAbiHelper %;\n",
                        required_interface.second.helper_wrapper,
                        required_interface.second.adapter);
                }
            },
            bind<write_interface_members>(type),
            bind<write_event_sources>(type),
            [&](writer& w) {
                for (auto required_interface : required_interfaces)
                {
                    w.write("%", required_interface.second.members);
                }
            }
        );

        if (!nongeneric_delegates.empty())
        {
            w.write(R"([global::System.ComponentModel.EditorBrowsable(global::System.ComponentModel.EditorBrowsableState.Never)]
public static class %
{
%}
)",
                nongenerics_class,
                bind_each(nongeneric_delegates));
        }
        w.write("\n");

        return true;
    }

    bool write_abi_interface(writer& w, TypeDef const& type)
    {
        bool is_generic = distance(type.GenericParam()) > 0;
        XLANG_ASSERT(get_category(type) == category::interface_type);
        auto type_name = write_type_name_temp(w, type, "%", typedef_name_type::ABI);

        auto nongenerics_class = w.write_temp("%_Delegates", bind<write_typedef_name>(type, typedef_name_type::ABI, false));

        std::vector<std::string> nongeneric_delegates;

        std::map<std::string, required_interface> required_interfaces;
        write_required_interface_members_for_abi_type(w, type, required_interfaces, false);

        w.write(R"([DynamicInterfaceCastableImplementation]
%
internal unsafe interface % : %
{
%%%%%}
)",
// Interface abi implementation
            bind<write_guid_attribute>(type),
            type_name,
            bind<write_type_name>(type, typedef_name_type::CCW, false),
            [&](writer& w) {
                w.write(distance(type.GenericParam()) > 0 ? "public static Guid PIID = Vftbl.PIID;\n\n" : "");
            },
            // Vftbl
            bind([&](writer& w)
            {
                auto methods = type.MethodList();
                if (is_generic)
                {
                    write_vtable(w, type, type_name, nongenerics_class, nongeneric_delegates);
                }
                else
                {
                    w.write(R"(
public static IntPtr AbiToProjectionVftablePtr;
static unsafe @()
{
AbiToProjectionVftablePtr = ComWrappersSupport.AllocateVtableMemory(typeof(@), sizeof(IInspectable.Vftbl) + sizeof(IntPtr) * %);
*(IInspectable.Vftbl*)AbiToProjectionVftablePtr = IInspectable.Vftbl.AbiToProjectionVftable;
%
}
%%%
)",
                    type.TypeName(),
                    type.TypeName(),
                    distance(methods),
                    bind_list([&](writer& w, MethodDef const& method)
                    {
                        auto method_index = get_vmethod_index(method.Parent(), method);
                        auto method_name = method.Name();
                        w.write("((delegate* unmanaged[Stdcall]<%, int>*)AbiToProjectionVftablePtr)[%] = &Do_Abi_%_%;",
                            bind<write_abi_parameter_types_pointer>(method_signature{ method }),
                            method_index + 6 /* number of entries in IInspectable */,
                            method_name,
                            method_index);
                    }, "\n", methods),
                    bind_each<write_method_abi_invoke>(methods),
                    bind_each<write_property_abi_invoke>(type.PropertyList()),
                    bind_each<write_event_abi_invoke>(type.EventList()));
                }
            }),
            bind<write_interface_members>(type),
            bind<write_event_source_tables>(type),
            [&](writer& w) {
                for (auto required_interface : required_interfaces)
                {
                    w.write("%", required_interface.second.members);
                }
            }
        );

        if (!nongeneric_delegates.empty())
        {
            w.write(R"([global::System.ComponentModel.EditorBrowsable(global::System.ComponentModel.EditorBrowsableState.Never)]
public static class %
{
%}
)",
nongenerics_class,
bind_each(nongeneric_delegates));
        }
        w.write("\n");

        return true;
    }

    void write_custom_query_interface_impl(writer& w, TypeDef const& type)
    {

        bool has_base_class = !std::holds_alternative<object_type>(get_type_semantics(type.Extends()));
        separator s{ w, " || " };
        w.write(R"(
%bool IsOverridableInterface(Guid iid) => %%;

global::System.Runtime.InteropServices.CustomQueryInterfaceResult global::System.Runtime.InteropServices.ICustomQueryInterface.GetInterface(ref Guid iid, out IntPtr ppv)
{
ppv = IntPtr.Zero;
if (IsOverridableInterface(iid) || typeof(global::WinRT.IInspectable).GUID == iid)
{
return global::System.Runtime.InteropServices.CustomQueryInterfaceResult.NotHandled;
}

if (%.TryAs<IUnknownVftbl>(iid, out ObjectReference<IUnknownVftbl> objRef) >= 0)
{
using (objRef)
{
ppv = objRef.GetRef();
return global::System.Runtime.InteropServices.CustomQueryInterfaceResult.Handled;
}
}

return global::System.Runtime.InteropServices.CustomQueryInterfaceResult.NotHandled;
})",
            bind([&](writer& w)
            {
                auto visibility = "protected ";
                auto overridable = "virtual ";
                if (has_base_class)
                {
                    overridable = "override ";
                }
                else if (type.Flags().Sealed())
                {
                    visibility = "private ";
                    overridable = "";
                }
                w.write(visibility);
                w.write(overridable);
            }),
            bind_each([&](writer& w, InterfaceImpl const& iface)
            {
                if (has_attribute(iface, "Windows.Foundation.Metadata", "OverridableAttribute"))
                {
                    s();
                    w.write("GuidGenerator.GetIID(typeof(%)) == iid",
                        bind<write_type_name>(get_type_semantics(iface.Interface()), typedef_name_type::ABI, false));
                }
            }, type.InterfaceImpl()),
            bind([&](writer& w)
            {
                if (has_base_class)
                {
                    s();
                    w.write("base.IsOverridableInterface(iid)");
                }
                if (s.first)
                {
                    w.write("false");
                }
            }),
            settings.netstandard_compat ? "GetReferenceForQI()" : "((IWinRTObject)this).NativeObject");
    }

    void write_wrapper_class(writer& w, TypeDef const& type)
    {
        if (is_static(type))
        {
            return;
        }

        auto type_name = write_type_name_temp(w, type, "%", typedef_name_type::CCW);
        auto wrapped_type_name = write_type_name_temp(w, type, "%", typedef_name_type::Projected);
        auto default_interface_name = get_default_interface_name(w, type, false);
        auto base_semantics = get_type_semantics(type.Extends());
        auto from_abi_new = !std::holds_alternative<object_type>(base_semantics) ? "new " : "";

        w.write(R"(%[global::WinRT.ProjectedRuntimeClass(typeof(%))]
%internal %class %%
{
public %(% comp)
{
_comp = comp;
}
public static implicit operator %(% comp)
{
return comp._comp;
}
public static implicit operator %(% comp)
{
return new %(comp);
}
public static %% FromAbi(IntPtr thisPtr)
{
if (thisPtr == IntPtr.Zero) return null;
return MarshalInspectable<%>.FromAbi(thisPtr);
}
%
private readonly % _comp;
}
)",
        bind<write_winrt_attribute>(type),
        default_interface_name,
        bind<write_type_custom_attributes>(type, false),
        bind<write_class_modifiers>(type),
        type_name,
        bind<write_type_inheritance>(type, base_semantics, false, true),
        type_name,
        wrapped_type_name,
        wrapped_type_name,
        type_name,
        type_name,
        wrapped_type_name,
        type_name,
        from_abi_new,
        wrapped_type_name,
        wrapped_type_name,
        bind<write_class_members>(type, true),
        wrapped_type_name);
    }

    void write_class_netstandard(writer& w, TypeDef const& type)
    {
        if (settings.component)
        {
            write_wrapper_class(w, type);
            return;
        }

        if (is_static(type))
        {
            write_static_class(w, type);
            return;
        }

        auto type_name = write_type_name_temp(w, type);
        auto default_interface_name = get_default_interface_name(w, type, false);
        auto default_interface_abi_name = get_default_interface_name(w, type, true);
        auto base_semantics = get_type_semantics(type.Extends());
        auto derived_new = std::holds_alternative<object_type>(base_semantics) ? "" : "new ";

        auto gc_pressure_amount = 0;
        if (auto gc_pressure_attr = get_attribute(type, "Windows.Foundation.Metadata", "GCPressureAttribute"))
        {
            auto sig = gc_pressure_attr.Value();
            auto const& args = sig.NamedArgs();
            auto amount = std::get<int32_t>(std::get<ElemSig::EnumValue>(std::get<ElemSig>(args[0].value.value).value).value);
            gc_pressure_amount = amount == 0 ? 12000 : amount == 1 ? 120000 : 1200000;
        }

        w.write(R"(%[global::WinRT.ProjectedRuntimeClass(nameof(_default))]
%public %class %%, IEquatable<%>
{
public %IntPtr ThisPtr => _default.ThisPtr;

private IObjectReference _inner = null;
private readonly Lazy<%> _defaultLazy;
private readonly Dictionary<Type, object> _lazyInterfaces;

private % _default => _defaultLazy.Value;
%
public static %% FromAbi(IntPtr thisPtr)
{
if (thisPtr == IntPtr.Zero) return null;
return MarshalInspectable<%>.FromAbi(thisPtr);
}

% %(% ifc)%
{
_defaultLazy = new Lazy<%>(() => ifc);
_lazyInterfaces = new Dictionary<Type, object>()
{%
};
%}
%

public static bool operator ==(% x, % y) => (x?.ThisPtr ?? IntPtr.Zero) == (y?.ThisPtr ?? IntPtr.Zero);
public static bool operator !=(% x, % y) => !(x == y);
public bool Equals(% other) => this == other;
public override bool Equals(object obj) => obj is % that && this == that;
public override int GetHashCode() => ThisPtr.GetHashCode();
%

private struct InterfaceTag<I>{};

private % AsInternal(InterfaceTag<%> _) => _default;
%%
}
)",
            bind<write_winrt_attribute>(type),
            bind<write_type_custom_attributes>(type, false),
            bind<write_class_modifiers>(type),
            type_name,
            bind<write_type_inheritance>(type, base_semantics, true, false),
            type_name,
            derived_new,
            default_interface_abi_name,
            default_interface_abi_name,
            bind<write_attributed_types>(type),
            derived_new,
            type_name,
            type_name,
            type.Flags().Sealed() ? "internal" : "protected internal",
            type_name,
            default_interface_abi_name,
            bind<write_base_constructor_dispatch_netstandard>(base_semantics),
            default_interface_abi_name,
            bind<write_lazy_interface_initialization>(type),
            [&](writer& w)
            {
                if (!gc_pressure_amount) return;
                w.write("GC.AddMemoryPressure(%);\n", gc_pressure_amount);
            },
            [&](writer& w)
            {
                if (!gc_pressure_amount) return;
                w.write(R"(~%()
{
GC.RemoveMemoryPressure(%);
}
)", 
                    type_name,
                    gc_pressure_amount);
            },
            type_name,
            type_name,
            type_name,
            type_name,
            type_name,
            type_name,
            bind([&](writer& w)
            {
                bool has_base_type = !std::holds_alternative<object_type>(get_type_semantics(type.Extends()));

                if (!type.Flags().Sealed())
                {
                    w.write(R"(
protected %(global::WinRT.DerivedComposed _)%
{
_defaultLazy = new Lazy<%>(() => GetDefaultReference<%.Vftbl>());
_lazyInterfaces = new Dictionary<Type, object>()
{%
};
})",
                        type.TypeName(),
                        has_base_type ? ":base(_)" : "",
                        default_interface_abi_name,
                        default_interface_abi_name,
                        bind<write_lazy_interface_initialization>(type));
                }

                std::string_view access_spec = "protected ";
                std::string_view override_spec = has_base_type ? "override " : "virtual ";

                if (type.Flags().Sealed() && !has_base_type)
                {
                    access_spec = "private ";
                    override_spec = " ";
                }

                w.write(R"(
%%IObjectReference GetDefaultReference<T>() => _default.AsInterface<T>();)",
                    access_spec,
                    override_spec);

                w.write(R"(
%%IObjectReference GetReferenceForQI() => _inner ?? _default.ObjRef;)",
                    access_spec,
                    override_spec);
            }),
            default_interface_name,
            default_interface_name,
            bind<write_class_members>(type, false),
            bind<write_custom_query_interface_impl>(type));
    }

    void write_class(writer& w, TypeDef const& type)
    {
        writer::write_platform_guard guard{ w };

        if (settings.component)
        {
            write_wrapper_class(w, type);
            return;
        }

        if (is_static(type))
        {
            write_static_class(w, type);
            return;
        }

        auto type_name = write_type_name_temp(w, type);
        auto default_interface_name = get_default_interface_name(w, type, false);
        auto base_semantics = get_type_semantics(type.Extends());
        auto derived_new = std::holds_alternative<object_type>(base_semantics) ? "" : "new ";

        w.write(R"(%
[global::WinRT.ProjectedRuntimeClass(nameof(_default))]
[global::WinRT.ObjectReferenceWrapper(nameof(_inner))]
%public %class %%, IWinRTObject, IEquatable<%>
{
private IntPtr ThisPtr => _inner == null ? (((IWinRTObject)this).NativeObject).ThisPtr : _inner.ThisPtr;

private IObjectReference _inner = null;
private readonly Lazy<%> _defaultLazy;
private readonly Dictionary<Type, object> _lazyInterfaces;

private % _default => _defaultLazy.Value;
%
public static %% FromAbi(IntPtr thisPtr)
{
if (thisPtr == IntPtr.Zero) return null;
return MarshalInspectable<%>.FromAbi(thisPtr);
}

% %(IObjectReference objRef)%
{
_inner = objRef.As(GuidGenerator.GetIID(typeof(%).GetHelperType()));
_defaultLazy = new Lazy<%>(() => (%)new SingleInterfaceOptimizedObject(typeof(%), _inner));
_lazyInterfaces = new Dictionary<Type, object>()
{%
};
}

public static bool operator ==(% x, % y) => (x?.ThisPtr ?? IntPtr.Zero) == (y?.ThisPtr ?? IntPtr.Zero);
public static bool operator !=(% x, % y) => !(x == y);
public bool Equals(% other) => this == other;
public override bool Equals(object obj) => obj is % that && this == that;
public override int GetHashCode() => ThisPtr.GetHashCode();
%

private struct InterfaceTag<I>{};

private % AsInternal(InterfaceTag<%> _) => _default;
%%
}
)",
            bind<write_winrt_attribute>(type),
            bind<write_type_custom_attributes>(type, true),
            bind<write_class_modifiers>(type),
            type_name,
            bind<write_type_inheritance>(type, base_semantics, true, false),
            type_name,
            default_interface_name,
            default_interface_name,
            bind<write_attributed_types>(type),
            // FromAbi
            derived_new,
            type_name,
            type_name,
            // ObjectReference constructor
            type.Flags().Sealed() ? "internal" : "protected internal",
            type_name,
            bind<write_base_constructor_dispatch>(base_semantics),
            default_interface_name,
            default_interface_name,
            default_interface_name,
            default_interface_name,
            bind<write_lazy_interface_initialization>(type),
            // Equality operators
            type_name,
            type_name,
            type_name,
            type_name,
            type_name,
            type_name,
            bind([&](writer& w)
            {
                bool has_base_type = !std::holds_alternative<object_type>(get_type_semantics(type.Extends()));
                if (!type.Flags().Sealed())
                {
                    w.write(R"(
protected %(global::WinRT.DerivedComposed _)%
{
_defaultLazy = new Lazy<%>(() => (%)new IInspectable(((IWinRTObject)this).NativeObject));
_lazyInterfaces = new Dictionary<Type, object>()
{%
};
})",
                        type.TypeName(),
                        has_base_type ? ":base(_)" : "",
                        default_interface_name,
                        default_interface_name,
                        bind<write_lazy_interface_initialization>(type));
                    w.write(R"(
bool IWinRTObject.HasUnwrappableNativeObject => this.GetType() == typeof(%);)",
                        type.TypeName());
                }
                else
                {
                    w.write(R"(
bool IWinRTObject.HasUnwrappableNativeObject => true;)");
                }

                w.write(R"(
IObjectReference IWinRTObject.NativeObject => _inner;)");
                if (!has_base_type)
                { 
                w.write(R"(
global::System.Collections.Concurrent.ConcurrentDictionary<global::System.RuntimeTypeHandle, IObjectReference> IWinRTObject.QueryInterfaceCache { get; } = new();
global::System.Collections.Concurrent.ConcurrentDictionary<RuntimeTypeHandle, object> IWinRTObject.AdditionalTypeData { get; } = new();)");
                }
            }),
            default_interface_name,
            default_interface_name,
            bind<write_class_members>(type, false),
            bind<write_custom_query_interface_impl>(type));
    }

    void write_abi_class(writer& w, TypeDef const& type)
    {
        if (is_static(type))
        {
            return;
        }

        auto abi_type_name = write_type_name_temp(w, type, "%", typedef_name_type::ABI);
        auto projected_type_name = write_type_name_temp(w, type);
        auto ccw_type_name = write_type_name_temp(w, type, "%", typedef_name_type::CCW);
        auto default_interface_abi_name = get_default_interface_name(w, type, true);

        w.write(R"([global::System.ComponentModel.EditorBrowsable(global::System.ComponentModel.EditorBrowsableState.Never)]
public struct %
{
%
public static IntPtr GetAbi(IObjectReference value) => value is null ? IntPtr.Zero : MarshalInterfaceHelper<object>.GetAbi(value);
public static % FromAbi(IntPtr thisPtr) => %.FromAbi(thisPtr);
public static IntPtr FromManaged(% obj) => obj is null ? IntPtr.Zero : CreateMarshaler(obj).GetRef();
public static unsafe MarshalInterfaceHelper<%>.MarshalerArray CreateMarshalerArray(%[] array) => MarshalInterfaceHelper<%>.CreateMarshalerArray(array, (o) => CreateMarshaler(o));
public static (int length, IntPtr data) GetAbiArray(object box) => MarshalInterfaceHelper<%>.GetAbiArray(box);
public static unsafe %[] FromAbiArray(object box) => MarshalInterfaceHelper<%>.FromAbiArray(box, FromAbi);
public static (int length, IntPtr data) FromManagedArray(%[] array) => MarshalInterfaceHelper<%>.FromManagedArray(array, (o) => FromManaged(o));
public static void DisposeMarshaler(IObjectReference value) => MarshalInspectable<object>.DisposeMarshaler(value);
public static void DisposeMarshalerArray(MarshalInterfaceHelper<%>.MarshalerArray array) => MarshalInterfaceHelper<%>.DisposeMarshalerArray(array);
public static void DisposeAbi(IntPtr abi) => MarshalInspectable<object>.DisposeAbi(abi);
public static unsafe void DisposeAbiArray(object box) => MarshalInspectable<object>.DisposeAbiArray(box);
}
)",
            abi_type_name,
            bind([&](writer& w)
            {
                bool is_exclusive_to_default = false;
                for_typedef(w, get_type_semantics(get_default_interface(type)), [&](auto&& type)
                {
                    is_exclusive_to_default = is_exclusive_to(type);
                });
                if (is_exclusive_to_default)
                {
                    auto default_interface_abi_name = get_default_interface_name(w, type, true);
                    w.write("public static IObjectReference CreateMarshaler(% obj) => obj is null ? null : MarshalInspectable<%>.CreateMarshaler(obj)%;",
                        projected_type_name,
                        projected_type_name,
                        bind([&](writer& w)
                        {
                            if (distance(type.GenericParam()) > 0)
                            {
                                w.write(".As<%.Vftbl>()", default_interface_abi_name);
                            }
                            else
                            {
                                w.write(
                                    ".As<IUnknownVftbl>(GuidGenerator.GetIID(typeof(%).GetHelperType()))",
                                    bind<write_type_name>(get_type_semantics(get_default_interface(type)), typedef_name_type::CCW, false));
                            }
                        }));
                }
                else
                {
                    auto default_interface_name = get_default_interface_name(w, type, false);
                    w.write("public static IObjectReference CreateMarshaler(% obj) => obj is null ? null : MarshalInterface<%>.CreateMarshaler(obj);",
                        projected_type_name,
                        default_interface_name);
                }
            }),
            projected_type_name,
            ccw_type_name,
            projected_type_name,
            projected_type_name,
            projected_type_name,
            projected_type_name,
            projected_type_name,
            projected_type_name,
            projected_type_name,
            projected_type_name,
            projected_type_name,
            projected_type_name,
            projected_type_name);
    }

    void write_delegate(writer& w, TypeDef const& type)
    {
        if (settings.component)
        {
            write_authoring_metadata_type(w, type);
            return;
        }

        method_signature signature{ get_delegate_invoke(type) };
        w.write(R"(%%public delegate % %(%);
)",
            bind<write_winrt_attribute>(type),
            bind<write_type_custom_attributes>(type, false),
            bind<write_projection_return_type>(signature),
            bind<write_type_name>(type, typedef_name_type::Projected, false),
            bind_list<write_projection_parameter>(", ", signature.params()));
    }

    void write_abi_delegate(writer& w, TypeDef const& type)
    {
        auto method = get_delegate_invoke(type);
        method_signature signature{ method };
        auto type_name = write_type_name_temp(w, type);
        auto type_params = w.write_temp("%", bind<write_type_params>(type));
        auto is_generic = distance(type.GenericParam()) > 0;
        auto generic_abi_types = get_generic_abi_types(w, signature);
        bool have_generic_params = std::find_if(generic_abi_types.begin(), generic_abi_types.end(),
            [](auto&& pair){ return !pair.second.empty(); }) != generic_abi_types.end();

        w.write(R"([global::System.ComponentModel.EditorBrowsable(global::System.ComponentModel.EditorBrowsableState.Never)]
%
public static class @%
{%
%
private static readonly global::WinRT.Interop.IDelegateVftbl AbiToProjectionVftable;
public static readonly IntPtr AbiToProjectionVftablePtr;

static unsafe @()
{%
AbiToProjectionVftable = new global::WinRT.Interop.IDelegateVftbl
{
IUnknownVftbl = global::WinRT.Interop.IUnknownVftbl.AbiToProjectionVftbl,
Invoke = %
};
var nativeVftbl = ComWrappersSupport.AllocateVtableMemory(typeof(@%), Marshal.SizeOf<global::WinRT.Interop.IDelegateVftbl>());
Marshal.StructureToPtr(AbiToProjectionVftable, nativeVftbl, false);
AbiToProjectionVftablePtr = nativeVftbl;
}
%
public static unsafe IObjectReference CreateMarshaler(% managedDelegate) => 
managedDelegate is null ? null : MarshalDelegate.CreateMarshaler(managedDelegate, GuidGenerator.GetIID(typeof(@%)));

public static IntPtr GetAbi(IObjectReference value) => MarshalInterfaceHelper<%>.GetAbi(value);

public static unsafe % FromAbi(IntPtr nativeDelegate)
{
var abiDelegate = ObjectReference<IDelegateVftbl>.FromAbi(nativeDelegate);
return abiDelegate is null ? null : (%)ComWrappersSupport.TryRegisterObjectForInterface(new %(new NativeDelegateWrapper(abiDelegate).Invoke), nativeDelegate);
}

[global::WinRT.ObjectReferenceWrapper(nameof(_nativeDelegate))]
#if NETSTANDARD2_0
private class NativeDelegateWrapper
#else
private class NativeDelegateWrapper : IWinRTObject
#endif
{
private readonly ObjectReference<global::WinRT.Interop.IDelegateVftbl> _nativeDelegate;
private readonly AgileReference _agileReference = default;

public NativeDelegateWrapper(ObjectReference<global::WinRT.Interop.IDelegateVftbl> nativeDelegate)
{
_nativeDelegate = nativeDelegate;
#if NETSTANDARD2_0
if (_nativeDelegate.TryAs<ABI.WinRT.Interop.IAgileObject.Vftbl>(out var objRef) < 0)
#else
if (_nativeDelegate.TryAs<IUnknownVftbl>(IAgileObject.IID, out var objRef) < 0)
#endif
{
_agileReference = new AgileReference(_nativeDelegate);
}
else
{
objRef.Dispose();
}
}

#if !NETSTANDARD2_0
IObjectReference IWinRTObject.NativeObject => _nativeDelegate;
bool IWinRTObject.HasUnwrappableNativeObject => true;
global::System.Collections.Concurrent.ConcurrentDictionary<global::System.RuntimeTypeHandle, IObjectReference> IWinRTObject.QueryInterfaceCache { get; } = new();
global::System.Collections.Concurrent.ConcurrentDictionary<RuntimeTypeHandle, object> IWinRTObject.AdditionalTypeData { get; } = new();
#endif

public unsafe % Invoke(%)
{
using var agileDelegate = _agileReference?.Get()?.As<global::WinRT.Interop.IDelegateVftbl>(GuidGenerator.GetIID(typeof(@%))); 
var delegateToInvoke = agileDelegate ?? _nativeDelegate;
IntPtr ThisPtr = delegateToInvoke.ThisPtr;
%%
}
}

public static IntPtr FromManaged(% managedDelegate) => CreateMarshaler(managedDelegate)?.GetRef() ?? IntPtr.Zero;

public static void DisposeMarshaler(IObjectReference value) => MarshalInterfaceHelper<%>.DisposeMarshaler(value);

public static void DisposeAbi(IntPtr abi) => MarshalInterfaceHelper<%>.DisposeAbi(abi);
%
private static unsafe int Do_Abi_Invoke%
{
%
}
}

)",
            bind<write_guid_attribute>(type),
            type.TypeName(),
            type_params,
            [&](writer& w) {
                if (type_params.empty()) return;
                w.write(R"(
public static Guid PIID = GuidGenerator.CreateIID(typeof(%));)",
                    type_name
                );
            },
            [&](writer& w) {
                if (!is_generic)
                {
                    if (settings.netstandard_compat)
                    {
                        w.write("private unsafe delegate int Abi_Invoke(%);\n",
                            bind<write_abi_parameters>(signature));
                    }
                    return;
                }
                w.write(R"(private static readonly Type Abi_Invoke_Type = Expression.GetDelegateType(new Type[] { typeof(void*), %typeof(int) });
)",
                    bind_each([&](writer& w, auto&& pair)
                    {
                        w.write("%, ", pair.first);
                    }, generic_abi_types));
            },
            // class constructor
            type.TypeName(),
            [&](writer& w) {
                if (!is_generic)
                {
                    if (settings.netstandard_compat)
                    {
                        w.write("\nAbiInvokeDelegate = new Abi_Invoke(Do_Abi_Invoke);");
                    }
                    return;
                }
                w.write("\nAbiInvokeDelegate = global::System.Delegate.CreateDelegate(Abi_Invoke_Type, typeof(@%).GetMethod(nameof(Do_Abi_Invoke), BindingFlags.Static | BindingFlags.NonPublic)%);",
                    type.TypeName(),
                    type_params,
                    [&](writer& w) {
                        if (!have_generic_params) return;
                        w.write(".MakeGenericMethod(new Type[]{ % })\n",
                            [&](writer& w) {
                                int count = 0;
                                for (auto&& pair : generic_abi_types)
                                {
                                    if (pair.second.empty()) continue;
                                    w.write(count++ == 0 ? "" : ", ");
                                    w.write(pair.first);
                                }
                            });
                    });
            },
            bind([&](writer& w)
            {
                if (settings.netstandard_compat || is_generic)
                {
                    w.write("Marshal.GetFunctionPointerForDelegate(AbiInvokeDelegate)");
                }
                else
                {
                    w.write("(IntPtr)(delegate* unmanaged[Stdcall]<%, int>)&Do_Abi_Invoke", bind<write_abi_parameter_types_pointer>(signature));
                }
            }),
            type.TypeName(),
            type_params,
            settings.netstandard_compat || is_generic ? "\npublic static global::System.Delegate AbiInvokeDelegate { get; }\n" : "",
            // CreateMarshaler
            type_name,
            type.TypeName(),
            type_params,
            // GetAbi
            type_name,
            // FromAbi
            type_name,
            type_name,
            type_name,
            // NativeDelegateWrapper.Invoke
            bind<write_projection_return_type>(signature),
            bind_list<write_projection_parameter>(", ", signature.params()),
            type.TypeName(),
            type_params,
            bind([&](writer& w)
            {
                if (is_generic || settings.netstandard_compat)
                {
                    w.write("var abiInvoke = Marshal.GetDelegateForFunctionPointer%(delegateToInvoke.Vftbl.Invoke%);",
                        is_generic ? "" : "<Abi_Invoke>",
                        is_generic ? ", Abi_Invoke_Type" : "");
                }
                else
                {
                    w.write("var abiInvoke = (delegate* unmanaged[Stdcall]<%, int>)(delegateToInvoke.Vftbl.Invoke);",
                        bind<write_abi_parameter_types>(signature));
                }
            }),
            bind<write_abi_method_call>(signature, "abiInvoke", is_generic, false, is_noexcept(method)),
            // FromManaged
            type_name,
            // DisposeMarshaler
            type_name,
            // DisposeAbi
            type_name,
            // Do_Abi_Invoke
            !is_generic && !settings.netstandard_compat ? "\n[UnmanagedCallersOnly(CallConvs = new[] { typeof(CallConvStdcall) })]" : "",
            [&](writer& w) {
                if (!is_generic)
                {
                    w.write("(%)", bind<write_abi_parameters>(signature));
                    return;
                }
                if (have_generic_params)
                {
                    w.write("<");
                    int count = 0;
                    for (auto&& pair : generic_abi_types)
                    {
                        if (pair.second.empty()) continue;
                        w.write(count++ == 0 ? "" : ", ");
                        w.write(pair.second);
                    }
                    w.write(">");
                }
                w.write("(void* thisPtr");
                int index = 0;
                for (auto&& param : signature.params())
                {
                    auto generic_type = generic_abi_types[index++].second;
                    auto param_cat = get_param_category(param);
                    if (!generic_type.empty() && (param_cat <= param_category::out))
                    {
                        w.write(", %% %",
                            param_cat == param_category::out ? "out " : "",
                            generic_type,
                            bind<write_parameter_name>(param));
                    }
                    else
                    {
                        write_abi_parameter(w, param);
                    }
                }
                if (auto return_sig = signature.return_signature())
                {
                    auto generic_type = generic_abi_types[index++].second;
                    if (!return_sig.Type().is_szarray() && !generic_type.empty())
                    {
                        w.write(", out % %", generic_type, signature.return_param_name());
                    }
                    else
                    {
                        write_abi_return(w, signature);
                    }
                }
                w.write(")");
            },
            bind<write_managed_method_call>(signature,
                w.write_temp(R"(global::WinRT.ComWrappersSupport.MarshalDelegateInvoke(%, (% invoke) =>
{
    %
}))",
                    is_generic ? "new IntPtr(thisPtr)" : "thisPtr",
                    is_generic ? "global::System.Delegate" : type_name,
                    bind([&](writer& w)
                    {
                        if (is_generic)
                        {
                            w.write(R"(invoke.DynamicInvoke(%);)", "%");
                        }
                        else if (signature.return_signature())
                        {
                            w.write("return invoke(%);", "%");
                        }
                        else
                        {
                            w.write("invoke(%);");
                        }
                    })
        )));
    }

    void write_constant(writer& w, Constant const& value)
    {
        switch (value.Type())
        {
        case ConstantType::Int32:
            w.write_printf("%#0x", value.ValueInt32());
            break;
        case ConstantType::UInt32:
            w.write_printf("%#0x", value.ValueUInt32());
            break;
        }
    }

    void write_enum(writer& w, TypeDef const& type)
    {
        if (settings.component)
        {
            write_authoring_metadata_type(w, type);
            return;
        }

        if (is_flags_enum(type))
        {
            w.write("[FlagsAttribute]\n");
        }

        auto enum_underlying_type = is_flags_enum(type) ? "uint" : "int";

        w.write(R"(%%public enum % : %
{
)", 
        bind<write_winrt_attribute>(type),
        bind<write_type_custom_attributes>(type, true),
        bind<write_type_name>(type, typedef_name_type::Projected, false), enum_underlying_type);
        {
            for (auto&& field : type.FieldList())
            {
                if (auto constant = field.Constant())
                {
                    w.write("%% = unchecked((%)%),\n", 
                        bind<write_platform_attribute>(field.CustomAttribute()),
                        field.Name(), enum_underlying_type, bind<write_constant>(constant));
                }
            }
        }
        w.write("}\n");
    }

    void write_struct(writer& w, TypeDef const& type)
    {
        if (settings.component)
        {
            write_authoring_metadata_type(w, type);
            return;
        }

        auto name = w.write_temp("%", bind<write_type_name>(type, typedef_name_type::Projected, false));

        struct field_info
        {
            std::string type;
            std::string name;
            bool is_interface;
        };
        std::vector<field_info> fields;
        for (auto&& field : type.FieldList())
        {
            auto semantics = get_type_semantics(field.Signature().Type());
            field_info field_info{};
            field_info.type = w.write_temp("%", [&](writer& w){ write_projection_type(w, semantics); });
            field_info.name = field.Name();
            if (auto td = std::get_if<type_definition>(&semantics))
            {
                field_info.is_interface = get_category(*td) == category::interface_type;
            }
            else if (auto gti = std::get_if<generic_type_instance>(&semantics))
            {
                field_info.is_interface = get_category(gti->generic_type) == category::interface_type;
            }
            fields.emplace_back(field_info);
        }

        w.write(R"(%%public struct %: IEquatable<%>
{
%
public %(%)
{
%
}

public static bool operator ==(% x, % y) => %;
public static bool operator !=(% x, % y) => !(x == y);
public bool Equals(% other) => this == other;
public override bool Equals(object obj) => obj is % that && this == that;
public override int GetHashCode() => %;
}
)",
            // struct
            bind<write_winrt_attribute>(type),
            bind<write_type_custom_attributes>(type, true),
            name,
            name,
            bind_each([](writer& w, auto&& field)
            {
                w.write("public % %;\n", field.type, field.name);
            }, fields),
            // ctor
            name,
            bind_list([](writer& w, auto&& field)
            {
                w.write("% _%", field.type, field.name);
            }, ", ", fields),
            bind_each([](writer& w, auto&& field)
            {
                w.write("% = _%; ", field.name, field.name);
            }, fields),
            // ==
            name,
            name,
            bind_list([](writer& w, auto&& field)
            {
                w.write("x.% == y.%", 
                    field.name, field.name);
            }, " && ", fields),
            // !=, Equals
            name,
            name,
            name,
            name,
            // GetHashCode
            bind_list([](writer& w, auto&& field)
            {
                w.write("%.GetHashCode()", field.name);
            }, " ^ ", fields)
        );
    }

    void write_abi_struct(writer& w, TypeDef const& type)
    {
        if (is_type_blittable(type))
        {
            return;
        }

        w.write("[global::System.ComponentModel.EditorBrowsable(global::System.ComponentModel.EditorBrowsableState.Never)]\npublic struct %\n{\n", bind<write_type_name>(type, typedef_name_type::ABI, false));
        for (auto&& field : type.FieldList())
        {
            w.write("public ");
            write_abi_type(w, get_type_semantics(field.Signature().Type()));
            w.write(" %;\n", field.Name());
        }

        auto projected_type = w.write_temp("%", bind<write_projection_type>(type));
        auto abi_type = w.write_temp("%", bind<write_type_name>(type, typedef_name_type::ABI, false));

        std::vector<abi_marshaler> marshalers;
        for (auto&& field : type.FieldList())
        {
            abi_marshaler m{ std::string(field.Name()), -1 };
            set_abi_marshaler(w, field.Signature().Type(), m);
            marshalers.push_back(std::move(m));
        }

        // blittable: (no marshaler) value type requiring no marshaling/disposing 
        // marshalable: (marshaler, is_value_type) value type requiring only marshaling, no disposing
        // disposable: (marshaler, !is_value_type) ref type requiring marshaling and disposing
        bool have_disposers = std::find_if(marshalers.begin(), marshalers.end(), [](abi_marshaler const& m)
        {
            return !m.is_value_type;
        }) != marshalers.end();

        w.write(R"(
internal struct Marshaler
{
%public % __abi;
)",
            bind_each([](writer& w, abi_marshaler const& m)
            {
                if (m.marshaler_type.empty()) return;
                w.write("public % _%;\n", m.local_type, m.param_name);
            }, marshalers),
            abi_type);
        if (have_disposers)
        {
            w.write(R"(public void Dispose()
{
%}
)",
                bind_each([](writer& w, abi_marshaler const& m)
                {
                    if(m.is_value_type) return;
                    w.write("%.DisposeMarshaler(_%);\n",
                        m.marshaler_type,
                        m.param_name);
                }, marshalers));
        }
        w.write("}\n");

        w.write(R"(
internal static Marshaler CreateMarshaler(% arg)
{
var m = new Marshaler();)",
            projected_type);
        if (have_disposers)
        {
            w.write(R"(
Func<bool> dispose = () => { m.Dispose(); return false; };
try
{)");
        }
        for (auto&& m : marshalers)
        {
            if (m.marshaler_type.empty()) continue;
            w.write("\nm._% = ", m.param_name);
            m.write_create(w, "arg." + m.get_escaped_param_name(w));
            w.write(";");
        }
        w.write(R"(
m.__abi = new %()
{
%};
return m;)",
            abi_type,
            [&](writer& w)
            {
                int count = 0;
                for (auto&& m : marshalers)
                {
                    w.write(count++ == 0 ? "" : ", ");
                    if (m.marshaler_type.empty())
                    {
                        std::string format;
                        if (m.param_type == "bool")
                        {
                            format = "% = (byte)(arg.% ? 1 : 0)\n";
                        }
                        else if (m.param_type == "char")
                        {
                            format = "% = (ushort)arg.%\n";
                        }
                        else
                        {
                            format = "% = arg.%\n";
                        }
                        w.write(format,
                            m.get_escaped_param_name(w),
                            m.get_escaped_param_name(w));
                        continue;
                    }
                    w.write("% = %.GetAbi(m._%)\n",
                        m.get_escaped_param_name(w),
                        m.marshaler_type,
                        m.param_name);
                }
            });
        if (have_disposers)
        {
            w.write(R"(
}
catch (Exception) when (dispose())
{
// Will never execute
return default;
}
)");
        }
        w.write("}\n");

        w.write(R"(
internal static % GetAbi(Marshaler m) => m.__abi;
)",
            abi_type);

        w.write(R"(
public static % FromAbi(% arg)
{
return new %()
{
%};
}
)",
            projected_type,
            abi_type,
            projected_type,
            [&](writer& w)
            {
                int count = 0;
                for (auto&& m : marshalers)
                {
                    w.write(count++ == 0 ? "" : ", ");
                    if (m.marshaler_type.empty())
                    {
                        std::string format;
                        if (m.param_type == "bool")
                        {
                            format = "% = arg.% != 0\n";
                        }
                        else if (m.param_type == "char")
                        {
                            format = "% = (char)arg.%\n";
                        }
                        else
                        {
                            format = "% = arg.%\n";
                        }
                        w.write(format,
                            m.get_escaped_param_name(w),
                            m.get_escaped_param_name(w));
                        continue;
                    }
                    w.write("% = %\n",
                        m.get_escaped_param_name(w),
                        [&](writer& w) {m.write_from_abi(w, "arg." + m.get_escaped_param_name(w)); });
                }
            });

        w.write(R"(
public static % FromManaged(% arg)
{
return new %()
{
%};
}
)",
            abi_type,
            projected_type,
            abi_type,
            [&](writer& w)
            {
                int count = 0;
                for (auto&& m : marshalers)
                {
                    w.write(count++ == 0 ? "" : ", ");
                    if (m.marshaler_type.empty())
                    {
                        std::string format;
                        if (m.param_type == "bool")
                        {
                            format = "% = (byte)(arg.% ? 1 : 0)\n";
                        }
                        else if (m.param_type == "char")
                        {
                            format = "% = (ushort)arg.%\n";
                        }
                        else
                        {
                            format = "% = arg.%\n";
                        }
                        w.write(format,
                            m.get_escaped_param_name(w),
                            m.get_escaped_param_name(w));
                        continue;
                    }
                    w.write("% = %\n",
                        m.get_escaped_param_name(w), [&](writer& w) {
                            m.write_from_managed(w, "arg." + m.get_escaped_param_name(w)); });
                }
            });

        w.write(R"(
internal static unsafe void CopyAbi(Marshaler arg, IntPtr dest) => 
    *(%*)dest.ToPointer() = GetAbi(arg);
)",
            abi_type);

        w.write(R"(
public static unsafe void CopyManaged(% arg, IntPtr dest) =>
    *(%*)dest.ToPointer() = FromManaged(arg);
)",
            projected_type,
            abi_type);
    
      w.write(R"(
internal static void DisposeMarshaler(Marshaler m) %
)",
            have_disposers ? "=> m.Dispose();" : "{}");

        w.write(R"(
public static void DisposeAbi(% abi){ /*todo*/ }
}

)",
            abi_type);
    }


    void write_factory_class_inheritance(writer& w, TypeDef const& type)
    {
        auto delimiter{ ", " };
        auto write_delimiter = [&]()
        {
            w.write(delimiter);
        };

        for (auto&& [interface_name, factory] : get_attributed_types(w, type))
        {
            if ((factory.activatable || factory.statics) && factory.type)
            {
                write_delimiter();
                w.write("%", bind<write_type_name>(factory.type, typedef_name_type::CCW, false));
            }
        }
    }

    void write_factory_activatable_method(writer& w, MethodDef const& method, std::string_view activatable_type)
    {
        method_signature signature{ method };
        w.write(R"(
public % %(%) => new %(%);
)",
activatable_type,
method.Name(),
bind_list<write_projection_parameter>(", ", signature.params()),
activatable_type,
bind_list<write_parameter_name_with_modifier>(", ", signature.params())
);
    }

    void write_factory_class_members(writer& w, TypeDef const& type)
    {
        auto delimiter{ ", " };
        auto write_delimiter = [&]()
        {
            w.write(delimiter);
        };

        auto projected_type_name = write_type_name_temp(w, type, "%", typedef_name_type::Projected);
        for (auto&& [interface_name, factory] : get_attributed_types(w, type))
        {
            if (factory.type)
            {
                if (factory.activatable)
                {
                    w.write_each<write_factory_activatable_method>(factory.type.MethodList(), projected_type_name);
                }
                else if (factory.statics)
                {
                    w.write_each<write_static_method>(factory.type.MethodList(), projected_type_name, true, ""sv);
                }
            }
        }
    }


    void write_factory_class(writer& w, TypeDef const& type)
    {
        auto factory_type_name = write_type_name_temp(w, type, "%ServerActivationFactory", typedef_name_type::CCW);
        auto base_class = (is_static(type) || !has_default_constructor(type)) ?
            "ComponentActivationFactory" :  write_type_name_temp(w, type, "ActivatableComponentActivationFactory<%>", typedef_name_type::Projected);
        auto type_name = write_type_name_temp(w, type, "%", typedef_name_type::Projected);

        w.write(R"(
internal class % : %%
{

static %()
{
RuntimeHelpers.RunClassConstructor(typeof(%).TypeHandle);
}

public static IntPtr Make()
{
using var marshaler = MarshalInspectable<%>.CreateMarshaler(_factory).As<ABI.WinRT.Interop.IActivationFactory.Vftbl>();
return marshaler.GetRef();
}

static readonly % _factory = new %();
public static ObjectReference<I> ActivateInstance<I>()
{
IntPtr instance = _factory.ActivateInstance();
return ObjectReference<IInspectable.Vftbl>.Attach(ref instance).As<I>();
}

%
}
)",
factory_type_name,
base_class,
bind<write_factory_class_inheritance>(type),
factory_type_name,
type_name,
factory_type_name,
factory_type_name,
factory_type_name,
bind<write_factory_class_members>(type)
);
    }

    void write_module_activation_factory(writer& w, std::set<TypeDef> const& types)
    {
        w.write(R"(
using System;
namespace WinRT
{
public static class Module
{
public static unsafe IntPtr GetActivationFactory(String runtimeClassId)
{%
return IntPtr.Zero;
}
}
}
)",
bind_each([](writer& w, TypeDef const& type)
{
    w.write(R"(

if (runtimeClassId == "%.%")
{
return %ServerActivationFactory.Make();
}
)",
type.TypeNamespace(),
type.TypeName(),
bind<write_type_name>(type, typedef_name_type::CCW, true)
);
},
types
));
    }
}<|MERGE_RESOLUTION|>--- conflicted
+++ resolved
@@ -1598,7 +1598,6 @@
             }
             else
             {
-<<<<<<< HEAD
                 if (!finalizer_written)
                 {
                     finalizer_written = true;
@@ -1617,9 +1616,8 @@
 )",
                         class_type.TypeName());
                 }
-=======
+
                 auto platform_attribute = write_platform_attribute_temp(w, composable_type);
->>>>>>> 86895f63
 
                 w.write(R"(
 %% %(%)%
@@ -1632,12 +1630,9 @@
 try
 {
 _inner = ComWrappersSupport.GetObjectReferenceForInterface(ptr);
-<<<<<<< HEAD
 // do not increment COM refcount to prevent aggregation strong reference cycles
 Marshal.Release(ptr);   
-=======
 if(baseInspectable == null) _inner = _inner.As(GuidGenerator.GetIID(typeof(%).GetHelperType()));
->>>>>>> 86895f63
 _defaultLazy = new Lazy<%>(() => (%)new SingleInterfaceOptimizedObject(typeof(%), _inner));
 _lazyInterfaces = new Dictionary<Type, object>()
 {%
