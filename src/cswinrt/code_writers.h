--- conflicted
+++ resolved
@@ -1962,7 +1962,6 @@
         {
             if (factory.statics)
             {
-<<<<<<< HEAD
                 w.write(R"(
 private static volatile IObjectReference __%;
 private static IObjectReference Make__%()
@@ -1980,12 +1979,6 @@
                     bind<write_objref_type_name>(factory.type),
                     bind<write_objref_type_name>(factory.type),
                     bind<write_objref_type_name>(factory.type));
-=======
-                w.write("private static readonly Lazy<IObjectReference> % = new Lazy<IObjectReference>(() => %As(GuidGenerator.GetIID(typeof(%).GetHelperType())));\n",
-                    bind<write_objref_type_name>(factory.type),
-                    target,
-                    bind<write_type_name>(factory.type, typedef_name_type::Projected, false));
->>>>>>> 298ae4b9
             }
         }
     }
